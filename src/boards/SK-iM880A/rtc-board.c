--- conflicted
+++ resolved
@@ -1,784 +1,783 @@
-/*!
- * \file      rtc-board.c
- *
- * \brief     Target board RTC timer and low power modes management
- *
- * \copyright Revised BSD License, see section \ref LICENSE.
- *
- * \code
- *                ______                              _
- *               / _____)             _              | |
- *              ( (____  _____ ____ _| |_ _____  ____| |__
- *               \____ \| ___ |    (_   _) ___ |/ ___)  _ \
- *               _____) ) ____| | | || |_| ____( (___| | | |
- *              (______/|_____)_|_|_| \__)_____)\____)_| |_|
- *              (C)2013-2017 Semtech
- *
- * \endcode
- *
- * \author    Miguel Luis ( Semtech )
- *
- * \author    Gregory Cristian ( Semtech )
- */
-#include <math.h>
-#include "stm32l1xx.h"
-#include "utilities.h"
-#include "board.h"
-#include "timer.h"
-#include "gpio.h"
-#include "rtc-board.h"
-
-/*!
- * RTC Time base in ms
- */
-#define RTC_ALARM_TICK_DURATION                     0.48828125      // 1 tick every 488us
-#define RTC_ALARM_TICK_PER_MS                       2.048           // 1/2.048 = tick duration in ms
-
-/*!
- * Maximum number of days (with some margin) that can be handled by the RTC alarm counter before overflow.
- */
-#define RTC_ALARM_MAX_NUMBER_OF_DAYS                27
-
-/*!
- * Number of seconds in a minute
- */
-static const uint8_t SecondsInMinute = 60;
-
-/*!
- * Number of seconds in an hour
- */
-static const uint16_t SecondsInHour = 3600;
-
-/*!
- * Number of seconds in a day
- */
-static const uint32_t SecondsInDay = 86400;
-
-/*!
- * Number of hours in a day
- */
-static const uint8_t HoursInDay = 24;
-
-/*!
- * Number of seconds in a leap year
- */
-static const uint32_t SecondsInLeapYear = 31622400;
-
-/*!
- * Number of seconds in a year
- */
-static const uint32_t SecondsInYear = 31536000;
-
-/*!
- * Number of days in each month on a normal year
- */
-static const uint8_t DaysInMonth[] = { 31, 28, 31, 30, 31, 30, 31, 31, 30, 31, 30, 31 };
-
-/*!
- * Number of days in each month on a leap year
- */
-static const uint8_t DaysInMonthLeapYear[] = { 31, 29, 31, 30, 31, 30, 31, 31, 30, 31, 30, 31 };
-
-/*!
- * Holds the current century for real time computation
- */
-static uint16_t Century = 0;
-
-/*!
- * Holds the previous century for centruy wrapping
- */
-static uint16_t PreviousCentury = 0;
-
-/*!
- * Flag used to indicates a Calendar Roll Over is about to happen
- */
-static bool CalendarRollOverReady = false;
-
-/*!
- * Flag used to indicates a the MCU has waken-up from an external IRQ
- */
-volatile bool NonScheduledWakeUp = false;
-
-/*!
- * RTC timer context
- */
-typedef struct RtcCalendar_s
-{
-    uint16_t CalendarCentury;     //! Keep track of century value
-    RTC_DateTypeDef CalendarDate; //! Reference time in calendar format
-    RTC_TimeTypeDef CalendarTime; //! Reference date in calendar format
-} RtcCalendar_t;
-
-/*!
- * Current RTC timer context
- */
-RtcCalendar_t RtcCalendarContext;
-
-/*!
- * \brief Flag to indicate if the timestamp until the next event is long enough
- * to set the MCU into low power mode
- */
-static bool RtcTimerEventAllowsLowPower = false;
-
-/*!
- * \brief Flag to disable the low power mode even if the timestamp until the
- * next event is long enough to allow low power mode
- */
-static bool LowPowerDisableDuringTask = false;
-
-/*!
- * \brief RTC Handler
- */
-RTC_HandleTypeDef RtcHandle = { 0 };
-
-/*!
- * \brief Indicates if the RTC is already Initialized or not
- */
-static bool RtcInitialized = false;
-
-/*!
- * \brief Indicates if the RTC Wake Up Time is calibrated or not
- */
-static bool WakeUpTimeInitialized = false;
-
-/*!
- * \brief Hold the Wake-up time duration in ms
- */
-volatile uint32_t McuWakeUpTime = 0;
-
-/*!
- * \brief Hold the cumulated error in micro-second to compensate the timing errors
- */
-static int32_t TimeoutValueError = 0;
-
-/*!
- * \brief RTC wakeup time computation
- */
-static void RtcComputeWakeUpTime( void );
-
-/*!
- * \brief Start the RTC Alarm (timeoutValue is in ms)
- */
-static void RtcStartWakeUpAlarm( uint32_t timeoutValue );
-
-/*!
- * \brief Converts a TimerTime_t value into RtcCalendar_t value
- *
- * \param[IN] timeCounter Value to convert to RTC calendar
- * \retval rtcCalendar New RTC calendar value
- */
-//
-// REMARK: Removed function static attribute in order to suppress
-//         "#177-D function was declared but never referenced" warning.
-// static RtcCalendar_t RtcConvertTimerTimeToCalendarTick( TimerTime_t timeCounter )
-//
-RtcCalendar_t RtcConvertTimerTimeToCalendarTick( TimerTime_t timeCounter );
-
-/*!
- * \brief Converts a RtcCalendar_t value into TimerTime_t value
- *
- * \param[IN/OUT] calendar Calendar value to be converted
- *                         [NULL: compute from "now",
- *                          Others: compute from given calendar value]
- * \retval timerTime New TimerTime_t value
- */
-static TimerTime_t RtcConvertCalendarTickToTimerTime( RtcCalendar_t *calendar );
-
-/*!
- * \brief Converts a TimerTime_t value into a value for the RTC Alarm
- *
- * \param[IN] timeCounter Value in ms to convert into a calendar alarm date
- * \param[IN] now Current RTC calendar context
- * \retval rtcCalendar Value for the RTC Alarm
- */
-static RtcCalendar_t RtcComputeTimerTimeToAlarmTick( TimerTime_t timeCounter, RtcCalendar_t now );
-
-/*!
- * \brief Returns the internal RTC Calendar and check for RTC overflow
- *
- * \retval calendar RTC calendar
- */
-static RtcCalendar_t RtcGetCalendar( void );
-
-/*!
- * \brief Check the status for the calendar year to increase the value of Century at the overflow of the RTC
- *
- * \param[IN] year Calendar current year
- */
-static void RtcCheckCalendarRollOver( uint8_t year );
-
-void RtcInit( void )
-{
-    RtcCalendar_t rtcInit;
-
-    if( RtcInitialized == false )
-    {
-        __HAL_RCC_RTC_ENABLE( );
-
-        RtcHandle.Instance = RTC;
-        RtcHandle.Init.HourFormat = RTC_HOURFORMAT_24;
-
-        RtcHandle.Init.AsynchPrediv = 3;
-        RtcHandle.Init.SynchPrediv = 3;
-
-        RtcHandle.Init.OutPut = RTC_OUTPUT_DISABLE;
-        RtcHandle.Init.OutPutPolarity = RTC_OUTPUT_POLARITY_HIGH;
-        RtcHandle.Init.OutPutType = RTC_OUTPUT_TYPE_OPENDRAIN;
-        HAL_RTC_Init( &RtcHandle );
-
-        // Set Date: Friday 1st of January 2000
-        rtcInit.CalendarDate.Year = 0;
-        rtcInit.CalendarDate.Month = 1;
-        rtcInit.CalendarDate.Date = 1;
-        rtcInit.CalendarDate.WeekDay = RTC_WEEKDAY_SATURDAY;
-        HAL_RTC_SetDate( &RtcHandle, &rtcInit.CalendarDate, RTC_FORMAT_BIN );
-
-        // Set Time: 00:00:00
-        rtcInit.CalendarTime.Hours = 0;
-        rtcInit.CalendarTime.Minutes = 0;
-        rtcInit.CalendarTime.Seconds = 0;
-        rtcInit.CalendarTime.TimeFormat = RTC_HOURFORMAT12_AM;
-        rtcInit.CalendarTime.DayLightSaving = RTC_DAYLIGHTSAVING_NONE;
-        rtcInit.CalendarTime.StoreOperation = RTC_STOREOPERATION_RESET;
-        HAL_RTC_SetTime( &RtcHandle, &rtcInit.CalendarTime, RTC_FORMAT_BIN );
-
-        HAL_NVIC_SetPriority( RTC_Alarm_IRQn, 4, 0 );
-        HAL_NVIC_EnableIRQ( RTC_Alarm_IRQn );
-        RtcInitialized = true;
-    }
-}
-
-void RtcSetSystemTime( uint32_t seconds, uint32_t subSeconds )
-{
-    #warning "Functionality not supported by this platform MCU. For ClassB usage please use BeaconTimingReq instead of DeviceTimeReq."
-}
-
-void RtcSetTimeout( uint32_t timeout )
-{
-    RtcStartWakeUpAlarm( timeout );
-}
-
-TimerTime_t RtcGetAdjustedTimeoutValue( uint32_t timeout )
-{
-    if( timeout > McuWakeUpTime )
-    {   // we have waken up from a GPIO and we have lost "McuWakeUpTime" that we need to compensate on next event
-        if( NonScheduledWakeUp == true )
-        {
-            NonScheduledWakeUp = false;
-            timeout -= McuWakeUpTime;
-        }
-    }
-
-    if( timeout > McuWakeUpTime )
-    {   // we don't go in low power mode for delay below 50ms (needed for LEDs)
-        if( timeout < 50 ) // 50 ms
-        {
-            RtcTimerEventAllowsLowPower = false;
-        }
-        else
-        {
-            RtcTimerEventAllowsLowPower = true;
-            timeout -= McuWakeUpTime;
-        }
-    }
-    return  timeout;
-}
-
-TimerTime_t RtcGetTimerValue( void )
-{
-    return( RtcConvertCalendarTickToTimerTime( NULL ) );
-}
-
-TimerTime_t RtcGetElapsedAlarmTime( void )
-{
-    TimerTime_t currentTime = 0;
-    TimerTime_t contextTime = 0;
-
-    currentTime = RtcConvertCalendarTickToTimerTime( NULL );
-    contextTime = RtcConvertCalendarTickToTimerTime( &RtcCalendarContext );
-
-    if( currentTime < contextTime )
-    {
-        return( currentTime + ( 0xFFFFFFFF - contextTime ) );
-    }
-    else
-    {
-        return( currentTime - contextTime );
-    }
-}
-
-TimerTime_t RtcComputeFutureEventTime( TimerTime_t futureEventInTime )
-{
-    return( RtcGetTimerValue( ) + futureEventInTime );
-}
-
-TimerTime_t RtcComputeElapsedTime( TimerTime_t eventInTime )
-{
-    TimerTime_t elapsedTime = 0;
-
-    // Needed at boot, cannot compute with 0 or elapsed time will be equal to current time
-    if( eventInTime == 0 )
-    {
-        return 0;
-    }
-
-    elapsedTime = RtcConvertCalendarTickToTimerTime( NULL );
-
-    if( elapsedTime < eventInTime )
-    { // roll over of the counter
-        return( elapsedTime + ( 0xFFFFFFFF - eventInTime ) );
-    }
-    else
-    {
-        return( elapsedTime - eventInTime );
-    }
-}
-
-void BlockLowPowerDuringTask ( bool status )
-{
-    if( status == true )
-    {
-        RtcRecoverMcuStatus( );
-    }
-    LowPowerDisableDuringTask = status;
-}
-
-void RtcEnterLowPowerStopMode( void )
-{
-    if( ( LowPowerDisableDuringTask == false ) && ( RtcTimerEventAllowsLowPower == true ) )
-    {
-        BoardDeInitMcu( );
-
-        // Disable the Power Voltage Detector
-        HAL_PWR_DisablePVD( );
-
-        SET_BIT( PWR->CR, PWR_CR_CWUF );
-
-        // Enable Ultra low power mode
-        HAL_PWREx_EnableUltraLowPower( );
-
-        // Enable the fast wake up from Ultra low power mode
-        HAL_PWREx_EnableFastWakeUp( );
-
-        // Enter Stop Mode
-        HAL_PWR_EnterSTOPMode( PWR_LOWPOWERREGULATOR_ON, PWR_STOPENTRY_WFI );
-    }
-}
-
-void RtcRecoverMcuStatus( void )
-{
-    // PWR_FLAG_WU indicates the Alarm has waken-up the MCU
-    if( __HAL_PWR_GET_FLAG( PWR_FLAG_WU ) != RESET )
-    {
-        __HAL_PWR_CLEAR_FLAG( PWR_FLAG_WU );
-    }
-    else
-    {
-        NonScheduledWakeUp = true;
-    }
-    // check the clk source and set to full speed if we are coming from sleep mode
-    if( ( __HAL_RCC_GET_SYSCLK_SOURCE( ) == RCC_SYSCLKSOURCE_STATUS_HSI ) ||
-        ( __HAL_RCC_GET_SYSCLK_SOURCE( ) == RCC_SYSCLKSOURCE_STATUS_MSI ) )
-    {
-        BoardInitMcu( );
-    }
-}
-
-static void RtcComputeWakeUpTime( void )
-{
-    uint32_t start = 0;
-    uint32_t stop = 0;
-    RTC_AlarmTypeDef  alarmRtc;
-    RtcCalendar_t now;
-
-    if( WakeUpTimeInitialized == false )
-    {
-        now = RtcGetCalendar( );
-        HAL_RTC_GetAlarm( &RtcHandle, &alarmRtc, RTC_ALARM_A, RTC_FORMAT_BIN );
-
-        start = alarmRtc.AlarmTime.Seconds + ( SecondsInMinute * alarmRtc.AlarmTime.Minutes ) + ( SecondsInHour * alarmRtc.AlarmTime.Hours );
-        stop = now.CalendarTime.Seconds + ( SecondsInMinute * now.CalendarTime.Minutes ) + ( SecondsInHour * now.CalendarTime.Hours );
-
-        McuWakeUpTime = ceil ( ( stop - start ) * RTC_ALARM_TICK_DURATION );
-
-        WakeUpTimeInitialized = true;
-    }
-}
-
-static void RtcStartWakeUpAlarm( uint32_t timeoutValue )
-{
-    RtcCalendar_t now;
-    RtcCalendar_t alarmTimer;
-    RTC_AlarmTypeDef alarmStructure;
-
-    HAL_RTC_DeactivateAlarm( &RtcHandle, RTC_ALARM_A );
-    HAL_RTCEx_DeactivateWakeUpTimer( &RtcHandle );
-
-    // Load the RTC calendar
-    now = RtcGetCalendar( );
-
-    // Save the calendar into RtcCalendarContext to be able to calculate the elapsed time
-    RtcCalendarContext = now;
-
-    // timeoutValue is in ms
-    alarmTimer = RtcComputeTimerTimeToAlarmTick( timeoutValue, now );
-
-    alarmStructure.Alarm = RTC_ALARM_A;
-    alarmStructure.AlarmDateWeekDaySel = RTC_ALARMDATEWEEKDAYSEL_DATE;
-    alarmStructure.AlarmMask = RTC_ALARMMASK_NONE;
-    alarmStructure.AlarmTime.TimeFormat = RTC_HOURFORMAT12_AM;
-
-    alarmStructure.AlarmTime.Seconds = alarmTimer.CalendarTime.Seconds;
-    alarmStructure.AlarmTime.Minutes = alarmTimer.CalendarTime.Minutes;
-    alarmStructure.AlarmTime.Hours = alarmTimer.CalendarTime.Hours;
-    alarmStructure.AlarmDateWeekDay = alarmTimer.CalendarDate.Date;
-
-    if( HAL_RTC_SetAlarm_IT( &RtcHandle, &alarmStructure, RTC_FORMAT_BIN ) != HAL_OK )
-    {
-        assert_param( FAIL );
-    }
-}
-
-static RtcCalendar_t RtcComputeTimerTimeToAlarmTick( TimerTime_t timeCounter, RtcCalendar_t now )
-{
-    RtcCalendar_t calendar = now;
-
-    uint16_t seconds = now.CalendarTime.Seconds;
-    uint16_t minutes = now.CalendarTime.Minutes;
-    uint16_t hours = now.CalendarTime.Hours;
-    uint16_t days = now.CalendarDate.Date;
-    double timeoutValueTemp = 0.0;
-    double timeoutValue = 0.0;
-    double error = 0.0;
-
-    timeCounter = MIN( timeCounter, ( TimerTime_t )( RTC_ALARM_MAX_NUMBER_OF_DAYS * SecondsInDay * RTC_ALARM_TICK_DURATION ) );
-
-    if( timeCounter < 1 )
-    {
-        timeCounter = 1;
-    }
-
-    // timeoutValue is used for complete computation
-    timeoutValue = round( timeCounter * RTC_ALARM_TICK_PER_MS );
-
-    // timeoutValueTemp is used to compensate the cumulating errors in timing far in the future
-    timeoutValueTemp =  ( double )timeCounter * RTC_ALARM_TICK_PER_MS;
-
-    // Compute timeoutValue error
-    error = timeoutValue - timeoutValueTemp;
-
-    // Add new error value to the cumulated value in uS
-    TimeoutValueError += ( error  * 1000 );
-
-    // Correct cumulated error if greater than ( RTC_ALARM_TICK_DURATION * 1000 )
-    if( TimeoutValueError >= ( int32_t )( RTC_ALARM_TICK_DURATION * 1000 ) )
-    {
-        TimeoutValueError = TimeoutValueError - ( uint32_t )( RTC_ALARM_TICK_DURATION * 1000 );
-        timeoutValue = timeoutValue + 1;
-    }
-
-    // Convert milliseconds to RTC format and add to now
-    while( timeoutValue >= SecondsInDay )
-    {
-        timeoutValue -= SecondsInDay;
-        days++;
-    }
-
-    // Calculate hours
-    while( timeoutValue >= SecondsInHour )
-    {
-        timeoutValue -= SecondsInHour;
-        hours++;
-    }
-
-    // Calculate minutes
-    while( timeoutValue >= SecondsInMinute )
-    {
-        timeoutValue -= SecondsInMinute;
-        minutes++;
-    }
-
-    // Calculate seconds
-    seconds += timeoutValue;
-
-    // Correct for modulo
-    while( seconds >= 60 )
-    {
-        seconds -= 60;
-        minutes++;
-    }
-
-    while( minutes >= 60 )
-    {
-        minutes -= 60;
-        hours++;
-    }
-
-    while( hours >= HoursInDay )
-    {
-        hours -= HoursInDay;
-        days++;
-    }
-
-    if( ( now.CalendarDate.Year == 0 ) || ( ( now.CalendarDate.Year + Century ) % 4 ) == 0 )
-    {
-        if( days > DaysInMonthLeapYear[now.CalendarDate.Month - 1] )
-        {
-            days = days % DaysInMonthLeapYear[now.CalendarDate.Month - 1];
-        }
-    }
-    else
-    {
-        if( days > DaysInMonth[now.CalendarDate.Month - 1] )
-        {
-            days = days % DaysInMonth[now.CalendarDate.Month - 1];
-        }
-    }
-
-    calendar.CalendarTime.Seconds = seconds;
-    calendar.CalendarTime.Minutes = minutes;
-    calendar.CalendarTime.Hours = hours;
-    calendar.CalendarDate.Date = days;
-
-    return calendar;
-}
-
-//
-// REMARK: Removed function static attribute in order to suppress
-//         "#177-D function was declared but never referenced" warning.
-// static RtcCalendar_t RtcConvertTimerTimeToCalendarTick( TimerTime_t timeCounter )
-//
-RtcCalendar_t RtcConvertTimerTimeToCalendarTick( TimerTime_t timeCounter )
-{
-    RtcCalendar_t calendar = { 0 };
-
-    uint16_t seconds = 0;
-    uint16_t minutes = 0;
-    uint16_t hours = 0;
-    uint16_t days = 0;
-    uint8_t months = 1; // Start at 1, month 0 does not exist
-    uint16_t years = 0;
-    uint16_t century = 0;
-    double timeCounterTemp = 0.0;
-
-    timeCounterTemp = ( double )timeCounter * RTC_ALARM_TICK_PER_MS;
-
-    // Convert milliseconds to RTC format and add to now
-    while( timeCounterTemp >= SecondsInLeapYear )
-    {
-        if( ( years == 0 ) || ( years % 4 ) == 0 )
-        {
-            timeCounterTemp -= SecondsInLeapYear;
-        }
-        else
-        {
-            timeCounterTemp -= SecondsInYear;
-        }
-        years++;
-        if( years == 100 )
-        {
-            century = century + 100;
-            years = 0;
-        }
-    }
-
-    if( timeCounterTemp >= SecondsInYear )
-    {
-        if( ( years == 0 ) || ( years % 4 ) == 0 )
-        {
-            // Nothing to be done
-        }
-        else
-        {
-            timeCounterTemp -= SecondsInYear;
-            years++;
-        }
-    }
-
-    if( ( years == 0 ) || ( years % 4 ) == 0 )
-    {
-        while( timeCounterTemp >= ( DaysInMonthLeapYear[ months - 1 ] * SecondsInDay ) )
-        {
-            timeCounterTemp -= DaysInMonthLeapYear[ months - 1 ] * SecondsInDay;
-            months++;
-        }
-    }
-    else
-    {
-        while( timeCounterTemp >= ( DaysInMonth[ months - 1 ] * SecondsInDay ) )
-        {
-            timeCounterTemp -= DaysInMonth[ months - 1 ] * SecondsInDay;
-            months++;
-        }
-    }
-
-    // Convert milliseconds to RTC format and add to now
-    while( timeCounterTemp >= SecondsInDay )
-    {
-        timeCounterTemp -= SecondsInDay;
-        days++;
-    }
-
-    // Calculate hours
-    while( timeCounterTemp >= SecondsInHour )
-    {
-        timeCounterTemp -= SecondsInHour;
-        hours++;
-    }
-
-    // Calculate minutes
-    while( timeCounterTemp >= SecondsInMinute )
-    {
-        timeCounterTemp -= SecondsInMinute;
-        minutes++;
-    }
-
-    // Calculate seconds
-    seconds = round( timeCounterTemp );
-
-    calendar.CalendarTime.Seconds = seconds;
-    calendar.CalendarTime.Minutes = minutes;
-    calendar.CalendarTime.Hours = hours;
-    calendar.CalendarDate.Date = days;
-    calendar.CalendarDate.Month = months;
-    calendar.CalendarDate.Year = years;
-    calendar.CalendarCentury = century;
-
-    return calendar;
-}
-
-static TimerTime_t RtcConvertCalendarTickToTimerTime( RtcCalendar_t *calendar )
-{
-    TimerTime_t timeCounter = 0;
-    RtcCalendar_t now;
-    double timeCounterTemp = 0.0;
-
-    // Passing a NULL pointer will compute from "now" else,
-    // compute from the given calendar value
-    if( calendar == NULL )
-    {
-        now = RtcGetCalendar( );
-    }
-    else
-    {
-        now = *calendar;
-    }
-
-    // Years (calculation valid up to year 2099)
-    for( int16_t i = 0; i < ( now.CalendarDate.Year + now.CalendarCentury ); i++ )
-    {
-        if( ( i == 0 ) || ( i % 4 ) == 0 )
-        {
-            timeCounterTemp += ( double )SecondsInLeapYear;
-        }
-        else
-        {
-            timeCounterTemp += ( double )SecondsInYear;
-        }
-    }
-
-    // Months (calculation valid up to year 2099)*/
-    if( ( now.CalendarDate.Year == 0 ) || ( ( now.CalendarDate.Year + now.CalendarCentury ) % 4 ) == 0 )
-    {
-        for( uint8_t i = 0; i < ( now.CalendarDate.Month - 1 ); i++ )
-        {
-            timeCounterTemp += ( double )( DaysInMonthLeapYear[i] * SecondsInDay );
-        }
-    }
-    else
-    {
-        for( uint8_t i = 0;  i < ( now.CalendarDate.Month - 1 ); i++ )
-        {
-            timeCounterTemp += ( double )( DaysInMonth[i] * SecondsInDay );
-        }
-    }
-
-    timeCounterTemp += ( double )( ( uint32_t )now.CalendarTime.Seconds +
-                     ( ( uint32_t )now.CalendarTime.Minutes * SecondsInMinute ) +
-                     ( ( uint32_t )now.CalendarTime.Hours * SecondsInHour ) +
-                     ( ( uint32_t )( now.CalendarDate.Date * SecondsInDay ) ) );
-
-    timeCounterTemp = ( double )timeCounterTemp * RTC_ALARM_TICK_DURATION;
-
-    timeCounter = round( timeCounterTemp );
-    return ( timeCounter );
-}
-
-static void RtcCheckCalendarRollOver( uint8_t year )
-{
-    if( year > 0 )
-    {
-        CalendarRollOverReady = true;
-        PreviousCentury = Century;
-    }
-
-    if( ( CalendarRollOverReady == true ) && ( ( year + Century ) <= PreviousCentury ) )
-    {   // Indicate a roll-over of the calendar
-        CalendarRollOverReady = false;
-        Century = Century + 100;
-    }
-}
-
-static RtcCalendar_t RtcGetCalendar( void )
-{
-    RtcCalendar_t calendar;
-    HAL_RTC_GetTime( &RtcHandle, &calendar.CalendarTime, RTC_FORMAT_BIN );
-    HAL_RTC_GetDate( &RtcHandle, &calendar.CalendarDate, RTC_FORMAT_BIN );
-    calendar.CalendarCentury = Century;
-    RtcCheckCalendarRollOver( calendar.CalendarDate.Year );
-    return calendar;
-}
-
-/*!
- * \brief RTC IRQ Handler of the RTC Alarm
- */
-void RTC_Alarm_IRQHandler( void )
-{
-    HAL_RTC_AlarmIRQHandler( &RtcHandle );
-    HAL_RTC_DeactivateAlarm( &RtcHandle, RTC_ALARM_A );
-    RtcRecoverMcuStatus( );
-    RtcComputeWakeUpTime( );
-    BlockLowPowerDuringTask( false );
-    TimerIrqHandler( );
-}
-
-<<<<<<< HEAD
-TimerTime_t RtcTempCompensation( TimerTime_t period, float temperature )
-{
-    float k = RTC_TEMP_COEFFICIENT;
-    float kDev = RTC_TEMP_DEV_COEFFICIENT;
-    float t = RTC_TEMP_TURNOVER;
-    float tDev = RTC_TEMP_DEV_TURNOVER;
-    float interim = 0.0;
-    float ppm = 0.0;
-
-    if( k < 0.0 )
-    {
-        ppm = ( k - kDev );
-    }
-    else
-    {
-        ppm = ( k + kDev );
-    }
-    interim = ( temperature - ( t - tDev ) );
-    ppm *=  interim * interim;
-
-    // Calculate the drift in time
-    interim = ( ( float ) period * ppm ) / 1e6;
-    // Calculate the resulting time period
-    interim += period;
-    interim = floor( interim );
-
-    if( interim < 0.0 )
-    {
-        interim = ( float )period;
-    }
-
-    // Calculate the resulting period
-    return ( TimerTime_t ) interim;
-=======
-void RtcProcess( void )
-{
-    // Not used on this platform.
->>>>>>> 94f1e422
-}
+/*!
+ * \file      rtc-board.c
+ *
+ * \brief     Target board RTC timer and low power modes management
+ *
+ * \copyright Revised BSD License, see section \ref LICENSE.
+ *
+ * \code
+ *                ______                              _
+ *               / _____)             _              | |
+ *              ( (____  _____ ____ _| |_ _____  ____| |__
+ *               \____ \| ___ |    (_   _) ___ |/ ___)  _ \
+ *               _____) ) ____| | | || |_| ____( (___| | | |
+ *              (______/|_____)_|_|_| \__)_____)\____)_| |_|
+ *              (C)2013-2017 Semtech
+ *
+ * \endcode
+ *
+ * \author    Miguel Luis ( Semtech )
+ *
+ * \author    Gregory Cristian ( Semtech )
+ */
+#include <math.h>
+#include "stm32l1xx.h"
+#include "utilities.h"
+#include "board.h"
+#include "timer.h"
+#include "gpio.h"
+#include "rtc-board.h"
+
+/*!
+ * RTC Time base in ms
+ */
+#define RTC_ALARM_TICK_DURATION                     0.48828125      // 1 tick every 488us
+#define RTC_ALARM_TICK_PER_MS                       2.048           // 1/2.048 = tick duration in ms
+
+/*!
+ * Maximum number of days (with some margin) that can be handled by the RTC alarm counter before overflow.
+ */
+#define RTC_ALARM_MAX_NUMBER_OF_DAYS                27
+
+/*!
+ * Number of seconds in a minute
+ */
+static const uint8_t SecondsInMinute = 60;
+
+/*!
+ * Number of seconds in an hour
+ */
+static const uint16_t SecondsInHour = 3600;
+
+/*!
+ * Number of seconds in a day
+ */
+static const uint32_t SecondsInDay = 86400;
+
+/*!
+ * Number of hours in a day
+ */
+static const uint8_t HoursInDay = 24;
+
+/*!
+ * Number of seconds in a leap year
+ */
+static const uint32_t SecondsInLeapYear = 31622400;
+
+/*!
+ * Number of seconds in a year
+ */
+static const uint32_t SecondsInYear = 31536000;
+
+/*!
+ * Number of days in each month on a normal year
+ */
+static const uint8_t DaysInMonth[] = { 31, 28, 31, 30, 31, 30, 31, 31, 30, 31, 30, 31 };
+
+/*!
+ * Number of days in each month on a leap year
+ */
+static const uint8_t DaysInMonthLeapYear[] = { 31, 29, 31, 30, 31, 30, 31, 31, 30, 31, 30, 31 };
+
+/*!
+ * Holds the current century for real time computation
+ */
+static uint16_t Century = 0;
+
+/*!
+ * Holds the previous century for centruy wrapping
+ */
+static uint16_t PreviousCentury = 0;
+
+/*!
+ * Flag used to indicates a Calendar Roll Over is about to happen
+ */
+static bool CalendarRollOverReady = false;
+
+/*!
+ * Flag used to indicates a the MCU has waken-up from an external IRQ
+ */
+volatile bool NonScheduledWakeUp = false;
+
+/*!
+ * RTC timer context
+ */
+typedef struct RtcCalendar_s
+{
+    uint16_t CalendarCentury;     //! Keep track of century value
+    RTC_DateTypeDef CalendarDate; //! Reference time in calendar format
+    RTC_TimeTypeDef CalendarTime; //! Reference date in calendar format
+} RtcCalendar_t;
+
+/*!
+ * Current RTC timer context
+ */
+RtcCalendar_t RtcCalendarContext;
+
+/*!
+ * \brief Flag to indicate if the timestamp until the next event is long enough
+ * to set the MCU into low power mode
+ */
+static bool RtcTimerEventAllowsLowPower = false;
+
+/*!
+ * \brief Flag to disable the low power mode even if the timestamp until the
+ * next event is long enough to allow low power mode
+ */
+static bool LowPowerDisableDuringTask = false;
+
+/*!
+ * \brief RTC Handler
+ */
+RTC_HandleTypeDef RtcHandle = { 0 };
+
+/*!
+ * \brief Indicates if the RTC is already Initialized or not
+ */
+static bool RtcInitialized = false;
+
+/*!
+ * \brief Indicates if the RTC Wake Up Time is calibrated or not
+ */
+static bool WakeUpTimeInitialized = false;
+
+/*!
+ * \brief Hold the Wake-up time duration in ms
+ */
+volatile uint32_t McuWakeUpTime = 0;
+
+/*!
+ * \brief Hold the cumulated error in micro-second to compensate the timing errors
+ */
+static int32_t TimeoutValueError = 0;
+
+/*!
+ * \brief RTC wakeup time computation
+ */
+static void RtcComputeWakeUpTime( void );
+
+/*!
+ * \brief Start the RTC Alarm (timeoutValue is in ms)
+ */
+static void RtcStartWakeUpAlarm( uint32_t timeoutValue );
+
+/*!
+ * \brief Converts a TimerTime_t value into RtcCalendar_t value
+ *
+ * \param[IN] timeCounter Value to convert to RTC calendar
+ * \retval rtcCalendar New RTC calendar value
+ */
+//
+// REMARK: Removed function static attribute in order to suppress
+//         "#177-D function was declared but never referenced" warning.
+// static RtcCalendar_t RtcConvertTimerTimeToCalendarTick( TimerTime_t timeCounter )
+//
+RtcCalendar_t RtcConvertTimerTimeToCalendarTick( TimerTime_t timeCounter );
+
+/*!
+ * \brief Converts a RtcCalendar_t value into TimerTime_t value
+ *
+ * \param[IN/OUT] calendar Calendar value to be converted
+ *                         [NULL: compute from "now",
+ *                          Others: compute from given calendar value]
+ * \retval timerTime New TimerTime_t value
+ */
+static TimerTime_t RtcConvertCalendarTickToTimerTime( RtcCalendar_t *calendar );
+
+/*!
+ * \brief Converts a TimerTime_t value into a value for the RTC Alarm
+ *
+ * \param[IN] timeCounter Value in ms to convert into a calendar alarm date
+ * \param[IN] now Current RTC calendar context
+ * \retval rtcCalendar Value for the RTC Alarm
+ */
+static RtcCalendar_t RtcComputeTimerTimeToAlarmTick( TimerTime_t timeCounter, RtcCalendar_t now );
+
+/*!
+ * \brief Returns the internal RTC Calendar and check for RTC overflow
+ *
+ * \retval calendar RTC calendar
+ */
+static RtcCalendar_t RtcGetCalendar( void );
+
+/*!
+ * \brief Check the status for the calendar year to increase the value of Century at the overflow of the RTC
+ *
+ * \param[IN] year Calendar current year
+ */
+static void RtcCheckCalendarRollOver( uint8_t year );
+
+void RtcInit( void )
+{
+    RtcCalendar_t rtcInit;
+
+    if( RtcInitialized == false )
+    {
+        __HAL_RCC_RTC_ENABLE( );
+
+        RtcHandle.Instance = RTC;
+        RtcHandle.Init.HourFormat = RTC_HOURFORMAT_24;
+
+        RtcHandle.Init.AsynchPrediv = 3;
+        RtcHandle.Init.SynchPrediv = 3;
+
+        RtcHandle.Init.OutPut = RTC_OUTPUT_DISABLE;
+        RtcHandle.Init.OutPutPolarity = RTC_OUTPUT_POLARITY_HIGH;
+        RtcHandle.Init.OutPutType = RTC_OUTPUT_TYPE_OPENDRAIN;
+        HAL_RTC_Init( &RtcHandle );
+
+        // Set Date: Friday 1st of January 2000
+        rtcInit.CalendarDate.Year = 0;
+        rtcInit.CalendarDate.Month = 1;
+        rtcInit.CalendarDate.Date = 1;
+        rtcInit.CalendarDate.WeekDay = RTC_WEEKDAY_SATURDAY;
+        HAL_RTC_SetDate( &RtcHandle, &rtcInit.CalendarDate, RTC_FORMAT_BIN );
+
+        // Set Time: 00:00:00
+        rtcInit.CalendarTime.Hours = 0;
+        rtcInit.CalendarTime.Minutes = 0;
+        rtcInit.CalendarTime.Seconds = 0;
+        rtcInit.CalendarTime.TimeFormat = RTC_HOURFORMAT12_AM;
+        rtcInit.CalendarTime.DayLightSaving = RTC_DAYLIGHTSAVING_NONE;
+        rtcInit.CalendarTime.StoreOperation = RTC_STOREOPERATION_RESET;
+        HAL_RTC_SetTime( &RtcHandle, &rtcInit.CalendarTime, RTC_FORMAT_BIN );
+
+        HAL_NVIC_SetPriority( RTC_Alarm_IRQn, 4, 0 );
+        HAL_NVIC_EnableIRQ( RTC_Alarm_IRQn );
+        RtcInitialized = true;
+    }
+}
+
+void RtcSetSystemTime( uint32_t seconds, uint32_t subSeconds )
+{
+    #warning "Functionality not supported by this platform MCU. For ClassB usage please use BeaconTimingReq instead of DeviceTimeReq."
+}
+
+void RtcSetTimeout( uint32_t timeout )
+{
+    RtcStartWakeUpAlarm( timeout );
+}
+
+TimerTime_t RtcGetAdjustedTimeoutValue( uint32_t timeout )
+{
+    if( timeout > McuWakeUpTime )
+    {   // we have waken up from a GPIO and we have lost "McuWakeUpTime" that we need to compensate on next event
+        if( NonScheduledWakeUp == true )
+        {
+            NonScheduledWakeUp = false;
+            timeout -= McuWakeUpTime;
+        }
+    }
+
+    if( timeout > McuWakeUpTime )
+    {   // we don't go in low power mode for delay below 50ms (needed for LEDs)
+        if( timeout < 50 ) // 50 ms
+        {
+            RtcTimerEventAllowsLowPower = false;
+        }
+        else
+        {
+            RtcTimerEventAllowsLowPower = true;
+            timeout -= McuWakeUpTime;
+        }
+    }
+    return  timeout;
+}
+
+TimerTime_t RtcGetTimerValue( void )
+{
+    return( RtcConvertCalendarTickToTimerTime( NULL ) );
+}
+
+TimerTime_t RtcGetElapsedAlarmTime( void )
+{
+    TimerTime_t currentTime = 0;
+    TimerTime_t contextTime = 0;
+
+    currentTime = RtcConvertCalendarTickToTimerTime( NULL );
+    contextTime = RtcConvertCalendarTickToTimerTime( &RtcCalendarContext );
+
+    if( currentTime < contextTime )
+    {
+        return( currentTime + ( 0xFFFFFFFF - contextTime ) );
+    }
+    else
+    {
+        return( currentTime - contextTime );
+    }
+}
+
+TimerTime_t RtcComputeFutureEventTime( TimerTime_t futureEventInTime )
+{
+    return( RtcGetTimerValue( ) + futureEventInTime );
+}
+
+TimerTime_t RtcComputeElapsedTime( TimerTime_t eventInTime )
+{
+    TimerTime_t elapsedTime = 0;
+
+    // Needed at boot, cannot compute with 0 or elapsed time will be equal to current time
+    if( eventInTime == 0 )
+    {
+        return 0;
+    }
+
+    elapsedTime = RtcConvertCalendarTickToTimerTime( NULL );
+
+    if( elapsedTime < eventInTime )
+    { // roll over of the counter
+        return( elapsedTime + ( 0xFFFFFFFF - eventInTime ) );
+    }
+    else
+    {
+        return( elapsedTime - eventInTime );
+    }
+}
+
+void BlockLowPowerDuringTask ( bool status )
+{
+    if( status == true )
+    {
+        RtcRecoverMcuStatus( );
+    }
+    LowPowerDisableDuringTask = status;
+}
+
+void RtcEnterLowPowerStopMode( void )
+{
+    if( ( LowPowerDisableDuringTask == false ) && ( RtcTimerEventAllowsLowPower == true ) )
+    {
+        BoardDeInitMcu( );
+
+        // Disable the Power Voltage Detector
+        HAL_PWR_DisablePVD( );
+
+        SET_BIT( PWR->CR, PWR_CR_CWUF );
+
+        // Enable Ultra low power mode
+        HAL_PWREx_EnableUltraLowPower( );
+
+        // Enable the fast wake up from Ultra low power mode
+        HAL_PWREx_EnableFastWakeUp( );
+
+        // Enter Stop Mode
+        HAL_PWR_EnterSTOPMode( PWR_LOWPOWERREGULATOR_ON, PWR_STOPENTRY_WFI );
+    }
+}
+
+void RtcRecoverMcuStatus( void )
+{
+    // PWR_FLAG_WU indicates the Alarm has waken-up the MCU
+    if( __HAL_PWR_GET_FLAG( PWR_FLAG_WU ) != RESET )
+    {
+        __HAL_PWR_CLEAR_FLAG( PWR_FLAG_WU );
+    }
+    else
+    {
+        NonScheduledWakeUp = true;
+    }
+    // check the clk source and set to full speed if we are coming from sleep mode
+    if( ( __HAL_RCC_GET_SYSCLK_SOURCE( ) == RCC_SYSCLKSOURCE_STATUS_HSI ) ||
+        ( __HAL_RCC_GET_SYSCLK_SOURCE( ) == RCC_SYSCLKSOURCE_STATUS_MSI ) )
+    {
+        BoardInitMcu( );
+    }
+}
+
+static void RtcComputeWakeUpTime( void )
+{
+    uint32_t start = 0;
+    uint32_t stop = 0;
+    RTC_AlarmTypeDef  alarmRtc;
+    RtcCalendar_t now;
+
+    if( WakeUpTimeInitialized == false )
+    {
+        now = RtcGetCalendar( );
+        HAL_RTC_GetAlarm( &RtcHandle, &alarmRtc, RTC_ALARM_A, RTC_FORMAT_BIN );
+
+        start = alarmRtc.AlarmTime.Seconds + ( SecondsInMinute * alarmRtc.AlarmTime.Minutes ) + ( SecondsInHour * alarmRtc.AlarmTime.Hours );
+        stop = now.CalendarTime.Seconds + ( SecondsInMinute * now.CalendarTime.Minutes ) + ( SecondsInHour * now.CalendarTime.Hours );
+
+        McuWakeUpTime = ceil ( ( stop - start ) * RTC_ALARM_TICK_DURATION );
+
+        WakeUpTimeInitialized = true;
+    }
+}
+
+static void RtcStartWakeUpAlarm( uint32_t timeoutValue )
+{
+    RtcCalendar_t now;
+    RtcCalendar_t alarmTimer;
+    RTC_AlarmTypeDef alarmStructure;
+
+    HAL_RTC_DeactivateAlarm( &RtcHandle, RTC_ALARM_A );
+    HAL_RTCEx_DeactivateWakeUpTimer( &RtcHandle );
+
+    // Load the RTC calendar
+    now = RtcGetCalendar( );
+
+    // Save the calendar into RtcCalendarContext to be able to calculate the elapsed time
+    RtcCalendarContext = now;
+
+    // timeoutValue is in ms
+    alarmTimer = RtcComputeTimerTimeToAlarmTick( timeoutValue, now );
+
+    alarmStructure.Alarm = RTC_ALARM_A;
+    alarmStructure.AlarmDateWeekDaySel = RTC_ALARMDATEWEEKDAYSEL_DATE;
+    alarmStructure.AlarmMask = RTC_ALARMMASK_NONE;
+    alarmStructure.AlarmTime.TimeFormat = RTC_HOURFORMAT12_AM;
+
+    alarmStructure.AlarmTime.Seconds = alarmTimer.CalendarTime.Seconds;
+    alarmStructure.AlarmTime.Minutes = alarmTimer.CalendarTime.Minutes;
+    alarmStructure.AlarmTime.Hours = alarmTimer.CalendarTime.Hours;
+    alarmStructure.AlarmDateWeekDay = alarmTimer.CalendarDate.Date;
+
+    if( HAL_RTC_SetAlarm_IT( &RtcHandle, &alarmStructure, RTC_FORMAT_BIN ) != HAL_OK )
+    {
+        assert_param( FAIL );
+    }
+}
+
+static RtcCalendar_t RtcComputeTimerTimeToAlarmTick( TimerTime_t timeCounter, RtcCalendar_t now )
+{
+    RtcCalendar_t calendar = now;
+
+    uint16_t seconds = now.CalendarTime.Seconds;
+    uint16_t minutes = now.CalendarTime.Minutes;
+    uint16_t hours = now.CalendarTime.Hours;
+    uint16_t days = now.CalendarDate.Date;
+    double timeoutValueTemp = 0.0;
+    double timeoutValue = 0.0;
+    double error = 0.0;
+
+    timeCounter = MIN( timeCounter, ( TimerTime_t )( RTC_ALARM_MAX_NUMBER_OF_DAYS * SecondsInDay * RTC_ALARM_TICK_DURATION ) );
+
+    if( timeCounter < 1 )
+    {
+        timeCounter = 1;
+    }
+
+    // timeoutValue is used for complete computation
+    timeoutValue = round( timeCounter * RTC_ALARM_TICK_PER_MS );
+
+    // timeoutValueTemp is used to compensate the cumulating errors in timing far in the future
+    timeoutValueTemp =  ( double )timeCounter * RTC_ALARM_TICK_PER_MS;
+
+    // Compute timeoutValue error
+    error = timeoutValue - timeoutValueTemp;
+
+    // Add new error value to the cumulated value in uS
+    TimeoutValueError += ( error  * 1000 );
+
+    // Correct cumulated error if greater than ( RTC_ALARM_TICK_DURATION * 1000 )
+    if( TimeoutValueError >= ( int32_t )( RTC_ALARM_TICK_DURATION * 1000 ) )
+    {
+        TimeoutValueError = TimeoutValueError - ( uint32_t )( RTC_ALARM_TICK_DURATION * 1000 );
+        timeoutValue = timeoutValue + 1;
+    }
+
+    // Convert milliseconds to RTC format and add to now
+    while( timeoutValue >= SecondsInDay )
+    {
+        timeoutValue -= SecondsInDay;
+        days++;
+    }
+
+    // Calculate hours
+    while( timeoutValue >= SecondsInHour )
+    {
+        timeoutValue -= SecondsInHour;
+        hours++;
+    }
+
+    // Calculate minutes
+    while( timeoutValue >= SecondsInMinute )
+    {
+        timeoutValue -= SecondsInMinute;
+        minutes++;
+    }
+
+    // Calculate seconds
+    seconds += timeoutValue;
+
+    // Correct for modulo
+    while( seconds >= 60 )
+    {
+        seconds -= 60;
+        minutes++;
+    }
+
+    while( minutes >= 60 )
+    {
+        minutes -= 60;
+        hours++;
+    }
+
+    while( hours >= HoursInDay )
+    {
+        hours -= HoursInDay;
+        days++;
+    }
+
+    if( ( now.CalendarDate.Year == 0 ) || ( ( now.CalendarDate.Year + Century ) % 4 ) == 0 )
+    {
+        if( days > DaysInMonthLeapYear[now.CalendarDate.Month - 1] )
+        {
+            days = days % DaysInMonthLeapYear[now.CalendarDate.Month - 1];
+        }
+    }
+    else
+    {
+        if( days > DaysInMonth[now.CalendarDate.Month - 1] )
+        {
+            days = days % DaysInMonth[now.CalendarDate.Month - 1];
+        }
+    }
+
+    calendar.CalendarTime.Seconds = seconds;
+    calendar.CalendarTime.Minutes = minutes;
+    calendar.CalendarTime.Hours = hours;
+    calendar.CalendarDate.Date = days;
+
+    return calendar;
+}
+
+//
+// REMARK: Removed function static attribute in order to suppress
+//         "#177-D function was declared but never referenced" warning.
+// static RtcCalendar_t RtcConvertTimerTimeToCalendarTick( TimerTime_t timeCounter )
+//
+RtcCalendar_t RtcConvertTimerTimeToCalendarTick( TimerTime_t timeCounter )
+{
+    RtcCalendar_t calendar = { 0 };
+
+    uint16_t seconds = 0;
+    uint16_t minutes = 0;
+    uint16_t hours = 0;
+    uint16_t days = 0;
+    uint8_t months = 1; // Start at 1, month 0 does not exist
+    uint16_t years = 0;
+    uint16_t century = 0;
+    double timeCounterTemp = 0.0;
+
+    timeCounterTemp = ( double )timeCounter * RTC_ALARM_TICK_PER_MS;
+
+    // Convert milliseconds to RTC format and add to now
+    while( timeCounterTemp >= SecondsInLeapYear )
+    {
+        if( ( years == 0 ) || ( years % 4 ) == 0 )
+        {
+            timeCounterTemp -= SecondsInLeapYear;
+        }
+        else
+        {
+            timeCounterTemp -= SecondsInYear;
+        }
+        years++;
+        if( years == 100 )
+        {
+            century = century + 100;
+            years = 0;
+        }
+    }
+
+    if( timeCounterTemp >= SecondsInYear )
+    {
+        if( ( years == 0 ) || ( years % 4 ) == 0 )
+        {
+            // Nothing to be done
+        }
+        else
+        {
+            timeCounterTemp -= SecondsInYear;
+            years++;
+        }
+    }
+
+    if( ( years == 0 ) || ( years % 4 ) == 0 )
+    {
+        while( timeCounterTemp >= ( DaysInMonthLeapYear[ months - 1 ] * SecondsInDay ) )
+        {
+            timeCounterTemp -= DaysInMonthLeapYear[ months - 1 ] * SecondsInDay;
+            months++;
+        }
+    }
+    else
+    {
+        while( timeCounterTemp >= ( DaysInMonth[ months - 1 ] * SecondsInDay ) )
+        {
+            timeCounterTemp -= DaysInMonth[ months - 1 ] * SecondsInDay;
+            months++;
+        }
+    }
+
+    // Convert milliseconds to RTC format and add to now
+    while( timeCounterTemp >= SecondsInDay )
+    {
+        timeCounterTemp -= SecondsInDay;
+        days++;
+    }
+
+    // Calculate hours
+    while( timeCounterTemp >= SecondsInHour )
+    {
+        timeCounterTemp -= SecondsInHour;
+        hours++;
+    }
+
+    // Calculate minutes
+    while( timeCounterTemp >= SecondsInMinute )
+    {
+        timeCounterTemp -= SecondsInMinute;
+        minutes++;
+    }
+
+    // Calculate seconds
+    seconds = round( timeCounterTemp );
+
+    calendar.CalendarTime.Seconds = seconds;
+    calendar.CalendarTime.Minutes = minutes;
+    calendar.CalendarTime.Hours = hours;
+    calendar.CalendarDate.Date = days;
+    calendar.CalendarDate.Month = months;
+    calendar.CalendarDate.Year = years;
+    calendar.CalendarCentury = century;
+
+    return calendar;
+}
+
+static TimerTime_t RtcConvertCalendarTickToTimerTime( RtcCalendar_t *calendar )
+{
+    TimerTime_t timeCounter = 0;
+    RtcCalendar_t now;
+    double timeCounterTemp = 0.0;
+
+    // Passing a NULL pointer will compute from "now" else,
+    // compute from the given calendar value
+    if( calendar == NULL )
+    {
+        now = RtcGetCalendar( );
+    }
+    else
+    {
+        now = *calendar;
+    }
+
+    // Years (calculation valid up to year 2099)
+    for( int16_t i = 0; i < ( now.CalendarDate.Year + now.CalendarCentury ); i++ )
+    {
+        if( ( i == 0 ) || ( i % 4 ) == 0 )
+        {
+            timeCounterTemp += ( double )SecondsInLeapYear;
+        }
+        else
+        {
+            timeCounterTemp += ( double )SecondsInYear;
+        }
+    }
+
+    // Months (calculation valid up to year 2099)*/
+    if( ( now.CalendarDate.Year == 0 ) || ( ( now.CalendarDate.Year + now.CalendarCentury ) % 4 ) == 0 )
+    {
+        for( uint8_t i = 0; i < ( now.CalendarDate.Month - 1 ); i++ )
+        {
+            timeCounterTemp += ( double )( DaysInMonthLeapYear[i] * SecondsInDay );
+        }
+    }
+    else
+    {
+        for( uint8_t i = 0;  i < ( now.CalendarDate.Month - 1 ); i++ )
+        {
+            timeCounterTemp += ( double )( DaysInMonth[i] * SecondsInDay );
+        }
+    }
+
+    timeCounterTemp += ( double )( ( uint32_t )now.CalendarTime.Seconds +
+                     ( ( uint32_t )now.CalendarTime.Minutes * SecondsInMinute ) +
+                     ( ( uint32_t )now.CalendarTime.Hours * SecondsInHour ) +
+                     ( ( uint32_t )( now.CalendarDate.Date * SecondsInDay ) ) );
+
+    timeCounterTemp = ( double )timeCounterTemp * RTC_ALARM_TICK_DURATION;
+
+    timeCounter = round( timeCounterTemp );
+    return ( timeCounter );
+}
+
+static void RtcCheckCalendarRollOver( uint8_t year )
+{
+    if( year > 0 )
+    {
+        CalendarRollOverReady = true;
+        PreviousCentury = Century;
+    }
+
+    if( ( CalendarRollOverReady == true ) && ( ( year + Century ) <= PreviousCentury ) )
+    {   // Indicate a roll-over of the calendar
+        CalendarRollOverReady = false;
+        Century = Century + 100;
+    }
+}
+
+static RtcCalendar_t RtcGetCalendar( void )
+{
+    RtcCalendar_t calendar;
+    HAL_RTC_GetTime( &RtcHandle, &calendar.CalendarTime, RTC_FORMAT_BIN );
+    HAL_RTC_GetDate( &RtcHandle, &calendar.CalendarDate, RTC_FORMAT_BIN );
+    calendar.CalendarCentury = Century;
+    RtcCheckCalendarRollOver( calendar.CalendarDate.Year );
+    return calendar;
+}
+
+/*!
+ * \brief RTC IRQ Handler of the RTC Alarm
+ */
+void RTC_Alarm_IRQHandler( void )
+{
+    HAL_RTC_AlarmIRQHandler( &RtcHandle );
+    HAL_RTC_DeactivateAlarm( &RtcHandle, RTC_ALARM_A );
+    RtcRecoverMcuStatus( );
+    RtcComputeWakeUpTime( );
+    BlockLowPowerDuringTask( false );
+    TimerIrqHandler( );
+}
+
+TimerTime_t RtcTempCompensation( TimerTime_t period, float temperature )
+{
+    float k = RTC_TEMP_COEFFICIENT;
+    float kDev = RTC_TEMP_DEV_COEFFICIENT;
+    float t = RTC_TEMP_TURNOVER;
+    float tDev = RTC_TEMP_DEV_TURNOVER;
+    float interim = 0.0;
+    float ppm = 0.0;
+
+    if( k < 0.0 )
+    {
+        ppm = ( k - kDev );
+    }
+    else
+    {
+        ppm = ( k + kDev );
+    }
+    interim = ( temperature - ( t - tDev ) );
+    ppm *=  interim * interim;
+
+    // Calculate the drift in time
+    interim = ( ( float ) period * ppm ) / 1e6;
+    // Calculate the resulting time period
+    interim += period;
+    interim = floor( interim );
+
+    if( interim < 0.0 )
+    {
+        interim = ( float )period;
+    }
+
+    // Calculate the resulting period
+    return ( TimerTime_t ) interim;
+}
+
+void RtcProcess( void )
+{
+    // Not used on this platform.
+}