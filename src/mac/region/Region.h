/*!
 * \file      Region.h
 *
 * \brief     Region implementation.
 *
 * \copyright Revised BSD License, see section \ref LICENSE.
 *
 * \code
 *                ______                              _
 *               / _____)             _              | |
 *              ( (____  _____ ____ _| |_ _____  ____| |__
 *               \____ \| ___ |    (_   _) ___ |/ ___)  _ \
 *               _____) ) ____| | | || |_| ____( (___| | | |
 *              (______/|_____)_|_|_| \__)_____)\____)_| |_|
 *              (C)2013-2017 Semtech
 *
 *               ___ _____ _   ___ _  _____ ___  ___  ___ ___
 *              / __|_   _/_\ / __| |/ / __/ _ \| _ \/ __| __|
 *              \__ \ | |/ _ \ (__| ' <| _| (_) |   / (__| _|
 *              |___/ |_/_/ \_\___|_|\_\_| \___/|_|_\\___|___|
 *              embedded.connectivity.solutions===============
 *
 * \endcode
 *
 * \author    Miguel Luis ( Semtech )
 *
 * \author    Gregory Cristian ( Semtech )
 *
 * \author    Daniel Jaeckle ( STACKFORCE )
 *
 * \defgroup  REGION Region implementation
 *            This is the common API to access the specific
 *            regional implementations.
 *
 *            Preprocessor options:
 *            - LoRaWAN regions can be activated by defining the related preprocessor
 *              definition. It is possible to define more than one region.
 *              The following regions are supported:
 *              - #define REGION_AS923
 *              - #define REGION_AU915
 *              - #define REGION_CN470
 *              - #define REGION_CN779
 *              - #define REGION_EU433
 *              - #define REGION_EU868
 *              - #define REGION_KR920
 *              - #define REGION_IN865
 *              - #define REGION_US915
 *              - #define REGION_US915_HYBRID
 *
 * \{
 */
#ifndef __REGION_H__
#define __REGION_H__

#include <stdint.h>
#include <stdbool.h>
#include "timer.h"

/*!
 * Macro to compute bit of a channel index.
 */
#define LC( channelIndex )                          ( uint16_t )( 1 << ( channelIndex - 1 ) )

/*!
 * Region       | SF
 * ------------ | :-----:
 * AS923        | SF12 - BW125
 * AU915        | SF10 - BW125
 * CN470        | SF12 - BW125
 * CN779        | SF12 - BW125
 * EU433        | SF12 - BW125
 * EU868        | SF12 - BW125
 * IN865        | SF12 - BW125
 * KR920        | SF12 - BW125
 * US915        | SF10 - BW125
 * US915_HYBRID | SF10 - BW125
 */
#define DR_0                                        0

/*!
 * Region       | SF
 * ------------ | :-----:
 * AS923        | SF11 - BW125
 * AU915        | SF9  - BW125
 * CN470        | SF11 - BW125
 * CN779        | SF11 - BW125
 * EU433        | SF11 - BW125
 * EU868        | SF11 - BW125
 * IN865        | SF11 - BW125
 * KR920        | SF11 - BW125
 * US915        | SF9  - BW125
 * US915_HYBRID | SF9  - BW125
 */
#define DR_1                                        1

/*!
 * Region       | SF
 * ------------ | :-----:
 * AS923        | SF10 - BW125
 * AU915        | SF8  - BW125
 * CN470        | SF10 - BW125
 * CN779        | SF10 - BW125
 * EU433        | SF10 - BW125
 * EU868        | SF10 - BW125
 * IN865        | SF10 - BW125
 * KR920        | SF10 - BW125
 * US915        | SF8  - BW125
 * US915_HYBRID | SF8  - BW125
 */
#define DR_2                                        2

/*!
 * Region       | SF
 * ------------ | :-----:
 * AS923        | SF9  - BW125
 * AU915        | SF7  - BW125
 * CN470        | SF9  - BW125
 * CN779        | SF9  - BW125
 * EU433        | SF9  - BW125
 * EU868        | SF9  - BW125
 * IN865        | SF9  - BW125
 * KR920        | SF9  - BW125
 * US915        | SF7  - BW125
 * US915_HYBRID | SF7  - BW125
 */
#define DR_3                                        3

/*!
 * Region       | SF
 * ------------ | :-----:
 * AS923        | SF8  - BW125
 * AU915        | SF8  - BW500
 * CN470        | SF8  - BW125
 * CN779        | SF8  - BW125
 * EU433        | SF8  - BW125
 * EU868        | SF8  - BW125
 * IN865        | SF8  - BW125
 * KR920        | SF8  - BW125
 * US915        | SF8  - BW500
 * US915_HYBRID | SF8  - BW500
 */
#define DR_4                                        4

/*!
 * Region       | SF
 * ------------ | :-----:
 * AS923        | SF7  - BW125
 * AU915        | RFU
 * CN470        | SF7  - BW125
 * CN779        | SF7  - BW125
 * EU433        | SF7  - BW125
 * EU868        | SF7  - BW125
 * IN865        | SF7  - BW125
 * KR920        | SF7  - BW125
 * US915        | RFU
 * US915_HYBRID | RFU
 */
#define DR_5                                        5

/*!
 * Region       | SF
 * ------------ | :-----:
 * AS923        | SF7  - BW250
 * AU915        | RFU
 * CN470        | SF12 - BW125
 * CN779        | SF7  - BW250
 * EU433        | SF7  - BW250
 * EU868        | SF7  - BW250
 * IN865        | SF7  - BW250
 * KR920        | RFU
 * US915        | RFU
 * US915_HYBRID | RFU
 */
#define DR_6                                        6

/*!
 * Region       | SF
 * ------------ | :-----:
 * AS923        | FSK
 * AU915        | RFU
 * CN470        | SF12 - BW125
 * CN779        | FSK
 * EU433        | FSK
 * EU868        | FSK
 * IN865        | FSK
 * KR920        | RFU
 * US915        | RFU
 * US915_HYBRID | RFU
 */
#define DR_7                                        7

/*!
 * Region       | SF
 * ------------ | :-----:
 * AS923        | RFU
 * AU915        | SF12 - BW500
 * CN470        | RFU
 * CN779        | RFU
 * EU433        | RFU
 * EU868        | RFU
 * IN865        | RFU
 * KR920        | RFU
 * US915        | SF12 - BW500
 * US915_HYBRID | SF12 - BW500
 */
#define DR_8                                        8

/*!
 * Region       | SF
 * ------------ | :-----:
 * AS923        | RFU
 * AU915        | SF11 - BW500
 * CN470        | RFU
 * CN779        | RFU
 * EU433        | RFU
 * EU868        | RFU
 * IN865        | RFU
 * KR920        | RFU
 * US915        | SF11 - BW500
 * US915_HYBRID | SF11 - BW500
 */
#define DR_9                                        9

/*!
 * Region       | SF
 * ------------ | :-----:
 * AS923        | RFU
 * AU915        | SF10 - BW500
 * CN470        | RFU
 * CN779        | RFU
 * EU433        | RFU
 * EU868        | RFU
 * IN865        | RFU
 * KR920        | RFU
 * US915        | SF10 - BW500
 * US915_HYBRID | SF10 - BW500
 */
#define DR_10                                       10

/*!
 * Region       | SF
 * ------------ | :-----:
 * AS923        | RFU
 * AU915        | SF9  - BW500
 * CN470        | RFU
 * CN779        | RFU
 * EU433        | RFU
 * EU868        | RFU
 * IN865        | RFU
 * KR920        | RFU
 * US915        | SF9  - BW500
 * US915_HYBRID | SF9  - BW500
 */
#define DR_11                                       11

/*!
 * Region       | SF
 * ------------ | :-----:
 * AS923        | RFU
 * AU915        | SF8  - BW500
 * CN470        | RFU
 * CN779        | RFU
 * EU433        | RFU
 * EU868        | RFU
 * IN865        | RFU
 * KR920        | RFU
 * US915        | SF8  - BW500
 * US915_HYBRID | SF8  - BW500
 */
#define DR_12                                       12

/*!
 * Region       | SF
 * ------------ | :-----:
 * AS923        | RFU
 * AU915        | SF7  - BW500
 * CN470        | RFU
 * CN779        | RFU
 * EU433        | RFU
 * EU868        | RFU
 * IN865        | RFU
 * KR920        | RFU
 * US915        | SF7  - BW500
 * US915_HYBRID | SF7  - BW500
 */
#define DR_13                                       13

/*!
 * Region       | SF
 * ------------ | :-----:
 * AS923        | RFU
 * AU915        | RFU
 * CN470        | RFU
 * CN779        | RFU
 * EU433        | RFU
 * EU868        | RFU
 * IN865        | RFU
 * KR920        | RFU
 * US915        | RFU
 * US915_HYBRID | RFU
 */
#define DR_14                                       14

/*!
 * Region       | SF
 * ------------ | :-----:
 * AS923        | RFU
 * AU915        | RFU
 * CN470        | RFU
 * CN779        | RFU
 * EU433        | RFU
 * EU868        | RFU
 * IN865        | RFU
 * KR920        | RFU
 * US915        | RFU
 * US915_HYBRID | RFU
 */
#define DR_15                                       15



/*!
 * Region       | dBM
 * ------------ | :-----:
 * AS923        | Max EIRP
 * AU915        | Max EIRP
 * CN470        | Max EIRP
 * CN779        | Max EIRP
 * EU433        | Max EIRP
 * EU868        | Max EIRP
 * IN865        | Max EIRP
 * KR920        | Max EIRP
 * US915        | Max ERP
 * US915_HYBRID | Max ERP
 */
#define TX_POWER_0                                  0

/*!
 * Region       | dBM
 * ------------ | :-----:
 * AS923        | Max EIRP - 2
 * AU915        | Max EIRP - 2
 * CN470        | Max EIRP - 2
 * CN779        | Max EIRP - 2
 * EU433        | Max EIRP - 2
 * EU868        | Max EIRP - 2
 * IN865        | Max EIRP - 2
 * KR920        | Max EIRP - 2
 * US915        | Max ERP - 2
 * US915_HYBRID | Max ERP - 2
 */
#define TX_POWER_1                                  1

/*!
 * Region       | dBM
 * ------------ | :-----:
 * AS923        | Max EIRP - 4
 * AU915        | Max EIRP - 4
 * CN470        | Max EIRP - 4
 * CN779        | Max EIRP - 4
 * EU433        | Max EIRP - 4
 * EU868        | Max EIRP - 4
 * IN865        | Max EIRP - 4
 * KR920        | Max EIRP - 4
 * US915        | Max ERP - 4
 * US915_HYBRID | Max ERP - 4
 */
#define TX_POWER_2                                  2

/*!
 * Region       | dBM
 * ------------ | :-----:
 * AS923        | Max EIRP - 6
 * AU915        | Max EIRP - 6
 * CN470        | Max EIRP - 6
 * CN779        | Max EIRP - 6
 * EU433        | Max EIRP - 6
 * EU868        | Max EIRP - 6
 * IN865        | Max EIRP - 6
 * KR920        | Max EIRP - 6
 * US915        | Max ERP - 6
 * US915_HYBRID | Max ERP - 6
 */
#define TX_POWER_3                                  3

/*!
 * Region       | dBM
 * ------------ | :-----:
 * AS923        | Max EIRP - 8
 * AU915        | Max EIRP - 8
 * CN470        | Max EIRP - 8
 * CN779        | Max EIRP - 8
 * EU433        | Max EIRP - 8
 * EU868        | Max EIRP - 8
 * IN865        | Max EIRP - 8
 * KR920        | Max EIRP - 8
 * US915        | Max ERP - 8
 * US915_HYBRID | Max ERP - 8
 */
#define TX_POWER_4                                  4

/*!
 * Region       | dBM
 * ------------ | :-----:
 * AS923        | Max EIRP - 10
 * AU915        | Max EIRP - 10
 * CN470        | Max EIRP - 10
 * CN779        | Max EIRP - 10
 * EU433        | Max EIRP - 10
 * EU868        | Max EIRP - 10
 * IN865        | Max EIRP - 10
 * KR920        | Max EIRP - 10
 * US915        | Max ERP - 10
 * US915_HYBRID | Max ERP - 10
 */
#define TX_POWER_5                                  5

/*!
 * Region       | dBM
 * ------------ | :-----:
 * AS923        | Max EIRP - 12
 * AU915        | Max EIRP - 12
 * CN470        | Max EIRP - 12
 * CN779        | -
 * EU433        | -
 * EU868        | Max EIRP - 12
 * IN865        | Max EIRP - 12
 * KR920        | Max EIRP - 12
 * US915        | Max ERP - 12
 * US915_HYBRID | Max ERP - 12
 */
#define TX_POWER_6                                  6

/*!
 * Region       | dBM
 * ------------ | :-----:
 * AS923        | Max EIRP - 14
 * AU915        | Max EIRP - 14
 * CN470        | Max EIRP - 14
 * CN779        | -
 * EU433        | -
 * EU868        | Max EIRP - 14
 * IN865        | Max EIRP - 14
 * KR920        | Max EIRP - 14
 * US915        | Max ERP - 14
 * US915_HYBRID | Max ERP - 14
 */
#define TX_POWER_7                                  7

/*!
 * Region       | dBM
 * ------------ | :-----:
 * AS923        | -
 * AU915        | Max EIRP - 16
 * CN470        | -
 * CN779        | -
 * EU433        | -
 * EU868        | -
 * IN865        | Max EIRP - 16
 * KR920        | -
 * US915        | Max ERP - 16
 * US915_HYBRID | Max ERP -16
 */
#define TX_POWER_8                                  8

/*!
 * Region       | dBM
 * ------------ | :-----:
 * AS923        | -
 * AU915        | Max EIRP - 18
 * CN470        | -
 * CN779        | -
 * EU433        | -
 * EU868        | -
 * IN865        | Max EIRP - 18
 * KR920        | -
 * US915        | Max ERP - 16
 * US915_HYBRID | Max ERP - 16
 */
#define TX_POWER_9                                  9

/*!
 * Region       | dBM
 * ------------ | :-----:
 * AS923        | -
 * AU915        | Max EIRP - 20
 * CN470        | -
 * CN779        | -
 * EU433        | -
 * EU868        | -
 * IN865        | Max EIRP - 20
 * KR920        | -
 * US915        | Max ERP - 10
 * US915_HYBRID | Max ERP - 10
 */
#define TX_POWER_10                                 10

/*!
 * RFU
 */
#define TX_POWER_11                                 11

/*!
 * RFU
 */
#define TX_POWER_12                                 12

/*!
 * RFU
 */
#define TX_POWER_13                                 13

/*!
 * RFU
 */
#define TX_POWER_14                                 14

/*!
 * RFU
 */
#define TX_POWER_15                                 15



/*!
 * Enumeration of phy attributes.
 */
typedef enum ePhyAttribute
{
    /*!
     * Minimum RX datarate.
     */
    PHY_MIN_RX_DR,
    /*!
     * Minimum TX datarate.
     */
    PHY_MIN_TX_DR,
    /*!
     * Maximum RX datarate.
     */
    PHY_MAX_RX_DR,
    /*!
     * Maximum TX datarate.
     */
    PHY_MAX_TX_DR,
    /*!
     * TX datarate.
     * This is a parameter which can't be queried. It is available
     * to perform a verification with RegionVerify().
     */
    PHY_TX_DR,
    /*!
     * Default TX datarate.
     */
    PHY_DEF_TX_DR,
    /*!
     * RX datarate. It is available
     * to perform a verification with RegionVerify().
     */
    PHY_RX_DR,
    /*!
     * TX power. It is available
     * to perform a verification with RegionVerify().
     */
    PHY_TX_POWER,
    /*!
     * Default TX power.
     */
    PHY_DEF_TX_POWER,
    /*!
     * Maximum payload possible.
     */
    PHY_MAX_PAYLOAD,
    /*!
     * Maximum payload possible when repeater support is enabled.
     */
    PHY_MAX_PAYLOAD_REPEATER,
    /*!
     * Duty cycle.
     */
    PHY_DUTY_CYCLE,
    /*!
     * Maximum receive window duration.
     */
    PHY_MAX_RX_WINDOW,
    /*!
     * Receive delay for window 1.
     */
    PHY_RECEIVE_DELAY1,
    /*!
     * Receive delay for window 2.
     */
    PHY_RECEIVE_DELAY2,
    /*!
     * Join accept delay for window 1.
     */
    PHY_JOIN_ACCEPT_DELAY1,
    /*!
     * Join accept delay for window 2.
     */
    PHY_JOIN_ACCEPT_DELAY2,
    /*!
     * Maximum frame counter gap.
     */
    PHY_MAX_FCNT_GAP,
    /*!
     * Acknowledgement time out.
     */
    PHY_ACK_TIMEOUT,
    /*!
     * Default datarate offset for window 1.
     */
    PHY_DEF_DR1_OFFSET,
    /*!
     * Default receive window 2 frequency.
     */
    PHY_DEF_RX2_FREQUENCY,
    /*!
     * Default receive window 2 datarate.
     */
    PHY_DEF_RX2_DR,
    /*!
     * Channels mask.
     */
    PHY_CHANNELS_MASK,
    /*!
     * Channels default mask.
     */
    PHY_CHANNELS_DEFAULT_MASK,
    /*!
     * Maximum number of supported channels
     */
    PHY_MAX_NB_CHANNELS,
    /*!
     * Channels.
     */
    PHY_CHANNELS,
    /*!
     * Default value of the uplink dwell time.
     */
    PHY_DEF_UPLINK_DWELL_TIME,
    /*!
     * Default value of the downlink dwell time.
     */
    PHY_DEF_DOWNLINK_DWELL_TIME,
    /*!
     * Default value of the MaxEIRP.
     */
    PHY_DEF_MAX_EIRP,
    /*!
     * Default value of the antenna gain.
     */
    PHY_DEF_ANTENNA_GAIN,
    /*!
<<<<<<< HEAD
     * Value for the number of join trials.
     */
    PHY_NB_JOIN_TRIALS,
    /*!
     * Next lower datarate.
     */
    PHY_NEXT_LOWER_TX_DR,
    /*!
     * Default value for the number of join trials.
     */
    PHY_DEF_NB_JOIN_TRIALS,
    /*!
     * Beacon interval in ms.
     */
    PHY_BEACON_INTERVAL,
    /*!
     * Beacon reserved time in ms.
     */
    PHY_BEACON_RESERVED,
    /*!
     * Beacon guard time in ms.
     */
    PHY_BEACON_GUARD,
    /*!
     * Beacon window time in ms.
     */
    PHY_BEACON_WINDOW,
    /*!
     * Beacon window time in numer of slots.
     */
    PHY_BEACON_WINDOW_SLOTS,
    /*!
     * Ping slot length time in ms.
     */
    PHY_PING_SLOT_WINDOW,
    /*!
     * Default symbol timeout for beacons and ping slot windows.
     */
    PHY_BEACON_SYMBOL_TO_DEFAULT,
    /*!
     * Maximum symbol timeout for beacons.
     */
    PHY_BEACON_SYMBOL_TO_EXPANSION_MAX,
    /*!
     * Maximum symbol timeout for ping slots.
     */
    PHY_PING_SLOT_SYMBOL_TO_EXPANSION_MAX,
    /*!
     * Symbol expansion value for beacon windows in case of beacon
     * loss in symbols.
     */
    PHY_BEACON_SYMBOL_TO_EXPANSION_FACTOR,
    /*!
     * Symbol expansion value for ping slot windows in case of beacon
     * loss in symbols.
     */
    PHY_PING_SLOT_SYMBOL_TO_EXPANSION_FACTOR,
    /*!
     * Maximum allowed beacon less time in ms.
     */
    PHY_MAX_BEACON_LESS_PERIOD,
    /*!
     * Delay time for the BeaconTimingAns in ms.
     */
    PHY_BEACON_DELAY_BEACON_TIMING_ANS,
    /*!
     * Beacon channel frequency.
     */
    PHY_BEACON_CHANNEL_FREQ,
    /*!
     * The format of the beacon.
     */
    PHY_BEACON_FORMAT,
    /*!
     * The beacon channel datarate.
=======
     * Next lower datarate.
>>>>>>> 62ff45d7
     */
    PHY_BEACON_CHANNEL_DR,
    /*!
     * The frequency stepwidth between the beacon channels.
     */
    PHY_BEACON_CHANNEL_STEPWIDTH,
    /*!
     * The number of channels for the beacon reception.
     */
    PHY_BEACON_NB_CHANNELS
}PhyAttribute_t;

/*!
 * Enumeration of initialization types.
 */
typedef enum eInitType
{
    /*!
     * Performs an initialization and overwrites all existing data.
     */
    INIT_TYPE_INIT,
    /*!
     * Restores default channels only.
     */
    INIT_TYPE_RESTORE
}InitType_t;

typedef enum eChannelsMask
{
    /*!
     * The channels mask.
     */
    CHANNELS_MASK,
    /*!
     * The channels default mask.
     */
    CHANNELS_DEFAULT_MASK
}ChannelsMask_t;

/*!
 * Structure containing the beacon format
 */
typedef struct sBeaconFormat
{
    /*!
     * Size of the beacon
     */
    uint8_t BeaconSize;
    /*!
     * Size of the RFU 1 data field
     */
    uint8_t Rfu1Size;
    /*!
     * Size of the RFU 2 data field
     */
    uint8_t Rfu2Size;
}BeaconFormat_t;

/*!
 * Union for the structure uGetPhyParams
 */
typedef union uPhyParam
{
    /*!
     * A parameter value.
     */
    uint32_t Value;
    /*!
     * A floating point value.
     */
    float fValue;
    /*!
     * Pointer to the channels mask.
     */
    uint16_t* ChannelsMask;
    /*!
     * Pointer to the channels.
     */
    ChannelParams_t* Channels;
    /*!
     * Beacon format
     */
    BeaconFormat_t BeaconFormat;
}PhyParam_t;

/*!
 * Parameter structure for the function RegionGetPhyParam.
 */
typedef struct sGetPhyParams
{
    /*!
     * Setup the parameter to get.
     */
    PhyAttribute_t Attribute;
    /*!
     * Datarate.
     * The parameter is needed for the following queries:
     * PHY_MAX_PAYLOAD, PHY_MAX_PAYLOAD_REPEATER, PHY_NEXT_LOWER_TX_DR.
     */
    int8_t Datarate;
    /*!
     * Uplink dwell time. This parameter must be set to query:
     * PHY_MAX_PAYLOAD, PHY_MAX_PAYLOAD_REPEATER, PHY_MIN_TX_DR.
     * The parameter is needed for the following queries:
     * PHY_MIN_TX_DR, PHY_MAX_PAYLOAD, PHY_MAX_PAYLOAD_REPEATER, PHY_NEXT_LOWER_TX_DR.
     */
    uint8_t UplinkDwellTime;
    /*!
     * Downlink dwell time. This parameter must be set to query:
     * PHY_MAX_PAYLOAD, PHY_MAX_PAYLOAD_REPEATER, PHY_MIN_RX_DR.
     * The parameter is needed for the following queries:
     * PHY_MIN_RX_DR, PHY_MAX_PAYLOAD, PHY_MAX_PAYLOAD_REPEATER.
     */
    uint8_t DownlinkDwellTime;
}GetPhyParams_t;

/*!
 * Parameter structure for the function RegionSetBandTxDone.
 */
typedef struct sSetBandTxDoneParams
{
    /*!
     * Channel to update.
     */
    uint8_t Channel;
    /*!
     * Joined Set to true, if the node has joined the network
     */
    bool Joined;
    /*!
     * Last TX done time.
     */
    TimerTime_t LastTxDoneTime;
}SetBandTxDoneParams_t;

/*!
 * Parameter structure for the function RegionVerify.
 */
typedef union uVerifyParams
{
    /*!
     * TX power to verify.
     */
    int8_t TxPower;
    /*!
     * Set to true, if the duty cycle is enabled, otherwise false.
     */
    bool DutyCycle;
    /*!
     * Datarate to verify.
     */
    struct sDatarateParams
    {
        /*!
        * Datarate to verify.
        */
        int8_t Datarate;
        /*!
        * The downlink dwell time.
        */
        uint8_t DownlinkDwellTime;
        /*!
        * The up link dwell time.
        */
        uint8_t UplinkDwellTime;
    }DatarateParams;
}VerifyParams_t;

/*!
 * Parameter structure for the function RegionApplyCFList.
 */
typedef struct sApplyCFListParams
{
    /*!
     * Payload which contains the CF list.
     */
    uint8_t* Payload;
    /*!
     * Size of the payload.
     */
    uint8_t Size;
}ApplyCFListParams_t;

/*!
 * Parameter structure for the function RegionChanMaskSet.
 */
typedef struct sChanMaskSetParams
{
    /*!
     * Pointer to the channels mask which should be set.
     */
    uint16_t* ChannelsMaskIn;
    /*!
     * Pointer to the channels mask which should be set.
     */
    ChannelsMask_t ChannelsMaskType;
}ChanMaskSetParams_t;

/*!
 * Parameter structure for the function RegionAdrNext.
 */
typedef struct sAdrNextParams
{
    /*!
     * Set to true, if the function should update the channels mask.
     */
    bool UpdateChanMask;
    /*!
     * Set to true, if ADR is enabled.
     */
    bool AdrEnabled;
    /*!
     * ADR ack counter.
     */
    uint32_t AdrAckCounter;
    /*!
     * Datarate used currently.
     */
    int8_t Datarate;
    /*!
     * TX power used currently.
     */
    int8_t TxPower;
    /*!
     * UplinkDwellTime
     */
    uint8_t UplinkDwellTime;
}AdrNextParams_t;

/*!
 * Parameter structure for the function RegionRxConfig.
 */
typedef struct sRxConfigParams
{
    /*!
     * The RX channel.
     */
    uint8_t Channel;
    /*!
     * RX datarate.
     */
    int8_t Datarate;
    /*!
     * RX bandwidth.
     */
    uint8_t Bandwidth;
    /*!
     * RX datarate offset.
     */
    int8_t DrOffset;
    /*!
     * RX frequency.
     */
    uint32_t Frequency;
    /*!
     * RX window timeout
     */
     uint32_t WindowTimeout;
    /*!
     * RX window offset
     */
    int32_t WindowOffset;
    /*!
     * Downlink dwell time.
     */
    uint8_t DownlinkDwellTime;
    /*!
     * Set to true, if a repeater is supported.
     */
    bool RepeaterSupport;
    /*!
     * Set to true, if RX should be continuous.
     */
    bool RxContinuous;
    /*!
     * Sets the RX window.
     */
    LoRaMacRxSlot_t RxSlot;
}RxConfigParams_t;

/*!
 * Parameter structure for the function RegionTxConfig.
 */
typedef struct sTxConfigParams
{
    /*!
     * The TX channel.
     */
    uint8_t Channel;
    /*!
     * The TX datarate.
     */
    int8_t Datarate;
    /*!
     * The TX power.
     */
    int8_t TxPower;
    /*!
     * The Max EIRP, if applicable.
     */
    float MaxEirp;
    /*!
     * The antenna gain, if applicable.
     */
    float AntennaGain;
    /*!
     * Frame length to setup.
     */
    uint16_t PktLen;
}TxConfigParams_t;

/*!
 * Parameter structure for the function RegionLinkAdrReq.
 */
typedef struct sLinkAdrReqParams
{
    /*!
     * Pointer to the payload which contains the MAC commands.
     */
    uint8_t* Payload;
    /*!
     * Size of the payload.
     */
    uint8_t PayloadSize;
    /*!
     * Uplink dwell time.
     */
    uint8_t UplinkDwellTime;
    /*!
     * Set to true, if ADR is enabled.
     */
    bool AdrEnabled;
    /*!
     * The current datarate.
     */
    int8_t CurrentDatarate;
    /*!
     * The current TX power.
     */
    int8_t CurrentTxPower;
    /*!
     * The current number of repetitions.
     */
    uint8_t CurrentNbRep;
}LinkAdrReqParams_t;

/*!
 * Parameter structure for the function RegionRxParamSetupReq.
 */
typedef struct sRxParamSetupReqParams
{
    /*!
     * The datarate to setup.
     */
    int8_t Datarate;
    /*!
     * Datarate offset.
     */
    int8_t DrOffset;
    /*!
     * The frequency to setup.
     */
    uint32_t Frequency;
}RxParamSetupReqParams_t;

/*!
 * Parameter structure for the function RegionNewChannelReq.
 */
typedef struct sNewChannelReqParams
{
    /*!
     * Pointer to the new channels.
     */
    ChannelParams_t* NewChannel;
    /*!
     * Channel id.
     */
    int8_t ChannelId;
}NewChannelReqParams_t;

/*!
 * Parameter structure for the function RegionTxParamSetupReq.
 */
typedef struct sTxParamSetupReqParams
{
    /*!
     * Uplink dwell time.
     */
    uint8_t UplinkDwellTime;
    /*!
     * Downlink dwell time.
     */
    uint8_t DownlinkDwellTime;
    /*!
     * Max EIRP.
     */
    uint8_t MaxEirp;
}TxParamSetupReqParams_t;

/*!
 * Parameter structure for the function RegionDlChannelReq.
 */
typedef struct sDlChannelReqParams
{
    /*!
     * Channel Id to add the frequency.
     */
    uint8_t ChannelId;
    /*!
     * Alternative frequency for the Rx1 window.
     */
    uint32_t Rx1Frequency;
}DlChannelReqParams_t;

/*!
 * Parameter structure for the function RegionCalcBackOff.
 */
typedef struct sCalcBackOffParams
{
    /*!
     * Set to true, if the node has already joined a network, otherwise false.
     */
    bool Joined;
    /*!
     * Joined Set to true, if the last uplink was a join request
     */
    bool LastTxIsJoinRequest;
    /*!
     * Set to true, if the duty cycle is enabled, otherwise false.
     */
    bool DutyCycleEnabled;
    /*!
     * Current channel index.
     */
    uint8_t Channel;
    /*!
     * Elapsed time since the start of the node.
     */
    TimerTime_t ElapsedTime;
    /*!
     * Time-on-air of the last transmission.
     */
    TimerTime_t TxTimeOnAir;
}CalcBackOffParams_t;

/*!
 * Parameter structure for the function RegionNextChannel.
 */
typedef struct sNextChanParams
{
    /*!
     * Aggregated time-off time.
     */
    TimerTime_t AggrTimeOff;
    /*!
     * Time of the last aggregated TX.
     */
    TimerTime_t LastAggrTx;
    /*!
     * Current datarate.
     */
    int8_t Datarate;
    /*!
     * Set to true, if the node has already joined a network, otherwise false.
     */
    bool Joined;
    /*!
     * Set to true, if the duty cycle is enabled, otherwise false.
     */
    bool DutyCycleEnabled;
}NextChanParams_t;

/*!
 * Parameter structure for the function RegionChannelsAdd.
 */
typedef struct sChannelAddParams
{
    /*!
     * Pointer to the new channel to add.
     */
    ChannelParams_t* NewChannel;
    /*!
     * Channel id to add.
     */
    uint8_t ChannelId;
}ChannelAddParams_t;

/*!
 * Parameter structure for the function RegionChannelsRemove.
 */
typedef struct sChannelRemoveParams
{
    /*!
     * Channel id to remove.
     */
    uint8_t ChannelId;
}ChannelRemoveParams_t;

/*!
 * Parameter structure for the function RegionContinuousWave.
 */
typedef struct sContinuousWaveParams
{
    /*!
     * Current channel index.
     */
    uint8_t Channel;
    /*!
     * Datarate. Used to limit the TX power.
     */
    int8_t Datarate;
    /*!
     * The TX power to setup.
     */
    int8_t TxPower;
    /*!
     * Max EIRP, if applicable.
     */
    float MaxEirp;
    /*!
     * The antenna gain, if applicable.
     */
    float AntennaGain;
    /*!
     * Specifies the time the radio will stay in CW mode.
     */
    uint16_t Timeout;
}ContinuousWaveParams_t;

/*!
 * Parameter structure for the function RegionRxBeaconSetup
 */
typedef struct sRxBeaconSetupParams
{
    /*!
     * Symbol timeout.
     */
    uint16_t SymbolTimeout;
    /*!
     * Receive time.
     */
    uint32_t RxTime;
    /*!
     * The frequency to setup.
     */
    uint32_t Frequency;
}RxBeaconSetup_t;



/*!
 * \brief The function verifies if a region is active or not. If a region
 *        is not active, it cannot be used.
 *
 * \param [IN] region LoRaWAN region.
 *
 * \retval Return true, if the region is supported.
 */
bool RegionIsActive( LoRaMacRegion_t region );

/*!
 * \brief The function gets a value of a specific phy attribute.
 *
 * \param [IN] region LoRaWAN region.
 *
 * \param [IN] getPhy Pointer to the function parameters.
 *
 * \retval Returns a structure containing the PHY parameter.
 */
PhyParam_t RegionGetPhyParam( LoRaMacRegion_t region, GetPhyParams_t* getPhy );

/*!
 * \brief Updates the last TX done parameters of the current channel.
 *
 * \param [IN] region LoRaWAN region.
 *
 * \param [IN] txDone Pointer to the function parameters.
 */
void RegionSetBandTxDone( LoRaMacRegion_t region, SetBandTxDoneParams_t* txDone );

/*!
 * \brief Initializes the channels masks and the channels.
 *
 * \param [IN] region LoRaWAN region.
 *
 * \param [IN] type Sets the initialization type.
 */
void RegionInitDefaults( LoRaMacRegion_t region, InitType_t type );

/*!
 * \brief Verifies a parameter.
 *
 * \param [IN] region LoRaWAN region.
 *
 * \param [IN] verify Pointer to the function parameters.
 *
 * \param [IN] type Sets the initialization type.
 *
 * \retval Returns true, if the parameter is valid.
 */
bool RegionVerify( LoRaMacRegion_t region, VerifyParams_t* verify, PhyAttribute_t phyAttribute );

/*!
 * \brief The function parses the input buffer and sets up the channels of the
 *        CF list.
 *
 * \param [IN] region LoRaWAN region.
 *
 * \param [IN] applyCFList Pointer to the function parameters.
 */
void RegionApplyCFList( LoRaMacRegion_t region, ApplyCFListParams_t* applyCFList );

/*!
 * \brief Sets a channels mask.
 *
 * \param [IN] region LoRaWAN region.
 *
 * \param [IN] chanMaskSet Pointer to the function parameters.
 *
 * \retval Returns true, if the channels mask could be set.
 */
bool RegionChanMaskSet( LoRaMacRegion_t region, ChanMaskSetParams_t* chanMaskSet );

/*!
 * \brief Calculates the next datarate to set, when ADR is on or off.
 *
 * \param [IN] region LoRaWAN region.
 *
 * \param [IN] adrNext Pointer to the function parameters.
 *
 * \param [OUT] drOut The calculated datarate for the next TX.
 *
 * \param [OUT] txPowOut The TX power for the next TX.
 *
 * \param [OUT] adrAckCounter The calculated ADR acknowledgement counter.
 *
 * \retval Returns true, if an ADR request should be performed.
 */
bool RegionAdrNext( LoRaMacRegion_t region, AdrNextParams_t* adrNext, int8_t* drOut, int8_t* txPowOut, uint32_t* adrAckCounter );

/*!
 * \brief Configuration of the RX windows.
 *
 * \param [IN] region LoRaWAN region.
 *
 * \param [IN] rxConfig Pointer to the function parameters.
 *
 * \param [OUT] datarate The datarate index which was set.
 *
 * \retval Returns true, if the configuration was applied successfully.
 */
bool RegionRxConfig( LoRaMacRegion_t region, RxConfigParams_t* rxConfig, int8_t* datarate );

/*
 * Rx window precise timing
 *
 * For more details please consult the following document, chapter 3.1.2.
 * http://www.semtech.com/images/datasheet/SX1272_settings_for_LoRaWAN_v2.0.pdf
 * or
 * http://www.semtech.com/images/datasheet/SX1276_settings_for_LoRaWAN_v2.0.pdf
 *
 *                 Downlink start: T = Tx + 1s (+/- 20 us)
 *                            |
 *             TRxEarly       |        TRxLate
 *                |           |           |
 *                |           |           +---+---+---+---+---+---+---+---+
 *                |           |           |       Latest Rx window        |
 *                |           |           +---+---+---+---+---+---+---+---+
 *                |           |           |
 *                +---+---+---+---+---+---+---+---+
 *                |       Earliest Rx window      |
 *                +---+---+---+---+---+---+---+---+
 *                            |
 *                            +---+---+---+---+---+---+---+---+
 *Downlink preamble 8 symbols |   |   |   |   |   |   |   |   |
 *                            +---+---+---+---+---+---+---+---+
 *
 *                     Worst case Rx window timings
 *
 * TRxLate  = DEFAULT_MIN_RX_SYMBOLS * tSymbol - RADIO_WAKEUP_TIME
 * TRxEarly = 8 - DEFAULT_MIN_RX_SYMBOLS * tSymbol - RxWindowTimeout - RADIO_WAKEUP_TIME
 *
 * TRxLate - TRxEarly = 2 * DEFAULT_SYSTEM_MAX_RX_ERROR
 *
 * RxOffset = ( TRxLate + TRxEarly ) / 2
 *
 * RxWindowTimeout = ( 2 * DEFAULT_MIN_RX_SYMBOLS - 8 ) * tSymbol + 2 * DEFAULT_SYSTEM_MAX_RX_ERROR
 * RxOffset = 4 * tSymbol - RxWindowTimeout / 2 - RADIO_WAKE_UP_TIME
 *
 * Minimal value of RxWindowTimeout must be 5 symbols which implies that the system always tolerates at least an error of 1.5 * tSymbol
 */
/*!
 * Computes the Rx window timeout and offset.
 *
 * \param [IN] region       LoRaWAN region.
 *
 * \param [IN] datarate     Rx window datarate index to be used
 *
 * \param [IN] minRxSymbols Minimum required number of symbols to detect an Rx frame.
 *
 * \param [IN] rxError      System maximum timing error of the receiver. In milliseconds
 *                          The receiver will turn on in a [-rxError : +rxError] ms
 *                          interval around RxOffset
 *
 * \param [OUT]rxConfigParams Returns updated WindowTimeout and WindowOffset fields.
 */
void RegionComputeRxWindowParameters( LoRaMacRegion_t region, int8_t datarate, uint8_t minRxSymbols, uint32_t rxError, RxConfigParams_t *rxConfigParams );

/*!
 * \brief TX configuration.
 *
 * \param [IN] region LoRaWAN region.
 *
 * \param [IN] txConfig Pointer to the function parameters.
 *
 * \param [OUT] txPower The tx power index which was set.
 *
 * \param [OUT] txTimeOnAir The time-on-air of the frame.
 *
 * \retval Returns true, if the configuration was applied successfully.
 */
bool RegionTxConfig( LoRaMacRegion_t region, TxConfigParams_t* txConfig, int8_t* txPower, TimerTime_t* txTimeOnAir );

/*!
 * \brief The function processes a Link ADR Request.
 *
 * \param [IN] region LoRaWAN region.
 *
 * \param [IN] linkAdrReq Pointer to the function parameters.
 *
 * \param [OUT] drOut The datarate which was applied.
 *
 * \param [OUT] txPowOut The TX power which was applied.
 *
 * \param [OUT] nbRepOut The number of repetitions to apply.
 *
 * \param [OUT] nbBytesParsed The number bytes which were parsed.
 *
 * \retval Returns the status of the operation, according to the LoRaMAC specification.
 */
uint8_t RegionLinkAdrReq( LoRaMacRegion_t region, LinkAdrReqParams_t* linkAdrReq, int8_t* drOut, int8_t* txPowOut, uint8_t* nbRepOut, uint8_t* nbBytesParsed );

/*!
 * \brief The function processes a RX Parameter Setup Request.
 *
 * \param [IN] region LoRaWAN region.
 *
 * \param [IN] rxParamSetupReq Pointer to the function parameters.
 *
 * \retval Returns the status of the operation, according to the LoRaMAC specification.
 */
uint8_t RegionRxParamSetupReq( LoRaMacRegion_t region, RxParamSetupReqParams_t* rxParamSetupReq );

/*!
 * \brief The function processes a New Channel Request.
 *
 * \param [IN] region LoRaWAN region.
 *
 * \param [IN] newChannelReq Pointer to the function parameters.
 *
 * \retval Returns the status of the operation, according to the LoRaMAC specification.
 */
uint8_t RegionNewChannelReq( LoRaMacRegion_t region, NewChannelReqParams_t* newChannelReq );

/*!
 * \brief The function processes a TX ParamSetup Request.
 *
 * \param [IN] region LoRaWAN region.
 *
 * \param [IN] txParamSetupReq Pointer to the function parameters.
 *
 * \retval Returns the status of the operation, according to the LoRaMAC specification.
 *         Returns -1, if the functionality is not implemented. In this case, the end node
 *         shall ignore the command.
 */
int8_t RegionTxParamSetupReq( LoRaMacRegion_t region, TxParamSetupReqParams_t* txParamSetupReq );

/*!
 * \brief The function processes a DlChannel Request.
 *
 * \param [IN] region LoRaWAN region.
 *
 * \param [IN] dlChannelReq Pointer to the function parameters.
 *
 * \retval Returns the status of the operation, according to the LoRaMAC specification.
 */
uint8_t RegionDlChannelReq( LoRaMacRegion_t region, DlChannelReqParams_t* dlChannelReq );

/*!
 * \brief Alternates the datarate of the channel for the join request.
 *
 * \param [IN] region LoRaWAN region.
 *
 * \param [IN] currentDr Current datarate.
 *
 * \retval Datarate to apply.
 */
int8_t RegionAlternateDr( LoRaMacRegion_t region, int8_t currentDr );

/*!
 * \brief Calculates the back-off time.
 *
 * \param [IN] region LoRaWAN region.
 *
 * \param [IN] calcBackOff Pointer to the function parameters.
 */
void RegionCalcBackOff( LoRaMacRegion_t region, CalcBackOffParams_t* calcBackOff );

/*!
 * \brief Searches and set the next random available channel
 *
 * \param [IN] region LoRaWAN region.
 *
 * \param [OUT] channel Next channel to use for TX.
 *
 * \param [OUT] time Time to wait for the next transmission according to the duty
 *              cycle.
 *
 * \param [OUT] aggregatedTimeOff Updates the aggregated time off.
 *
 * \retval Function status [1: OK, 0: Unable to find a channel on the current datarate].
 */
LoRaMacStatus_t RegionNextChannel( LoRaMacRegion_t region, NextChanParams_t* nextChanParams, uint8_t* channel, TimerTime_t* time, TimerTime_t* aggregatedTimeOff );

/*!
 * \brief Adds a channel.
 *
 * \param [IN] region LoRaWAN region.
 *
 * \param [IN] channelAdd Pointer to the function parameters.
 *
 * \retval Status of the operation.
 */
LoRaMacStatus_t RegionChannelAdd( LoRaMacRegion_t region, ChannelAddParams_t* channelAdd );

/*!
 * \brief Removes a channel.
 *
 * \param [IN] region LoRaWAN region.
 *
 * \param [IN] channelRemove Pointer to the function parameters.
 *
 * \retval Returns true, if the channel was removed successfully.
 */
bool RegionChannelsRemove( LoRaMacRegion_t region, ChannelRemoveParams_t* channelRemove );

/*!
 * \brief Sets the radio into continuous wave mode.
 *
 * \param [IN] region LoRaWAN region.
 *
 * \param [IN] continuousWave Pointer to the function parameters.
 */
void RegionSetContinuousWave( LoRaMacRegion_t region, ContinuousWaveParams_t* continuousWave );

/*!
 * \brief Computes new datarate according to the given offset
 *
 * \param [IN] downlinkDwellTime Downlink dwell time configuration. 0: No limit, 1: 400ms
 *
 * \param [IN] dr Current datarate
 *
 * \param [IN] drOffset Offset to be applied
 *
 * \retval newDr Computed datarate.
 */
uint8_t RegionApplyDrOffset( LoRaMacRegion_t region, uint8_t downlinkDwellTime, int8_t dr, int8_t drOffset );

/*!
 * \brief Sets the radio into beacon reception mode
 *
 * \param [IN] rxBeaconSetup Pointer to the function parameters
 *
 * \param [out] outDr Datarate used to receive the beacon
 */
void RegionRxBeaconSetup( LoRaMacRegion_t region, RxBeaconSetup_t* rxBeaconSetup, uint8_t* outDr );

/*! \} defgroup REGION */

#endif // __REGION_H__
<|MERGE_RESOLUTION|>--- conflicted
+++ resolved
@@ -1,1613 +1,1601 @@
-/*!
- * \file      Region.h
- *
- * \brief     Region implementation.
- *
- * \copyright Revised BSD License, see section \ref LICENSE.
- *
- * \code
- *                ______                              _
- *               / _____)             _              | |
- *              ( (____  _____ ____ _| |_ _____  ____| |__
- *               \____ \| ___ |    (_   _) ___ |/ ___)  _ \
- *               _____) ) ____| | | || |_| ____( (___| | | |
- *              (______/|_____)_|_|_| \__)_____)\____)_| |_|
- *              (C)2013-2017 Semtech
- *
- *               ___ _____ _   ___ _  _____ ___  ___  ___ ___
- *              / __|_   _/_\ / __| |/ / __/ _ \| _ \/ __| __|
- *              \__ \ | |/ _ \ (__| ' <| _| (_) |   / (__| _|
- *              |___/ |_/_/ \_\___|_|\_\_| \___/|_|_\\___|___|
- *              embedded.connectivity.solutions===============
- *
- * \endcode
- *
- * \author    Miguel Luis ( Semtech )
- *
- * \author    Gregory Cristian ( Semtech )
- *
- * \author    Daniel Jaeckle ( STACKFORCE )
- *
- * \defgroup  REGION Region implementation
- *            This is the common API to access the specific
- *            regional implementations.
- *
- *            Preprocessor options:
- *            - LoRaWAN regions can be activated by defining the related preprocessor
- *              definition. It is possible to define more than one region.
- *              The following regions are supported:
- *              - #define REGION_AS923
- *              - #define REGION_AU915
- *              - #define REGION_CN470
- *              - #define REGION_CN779
- *              - #define REGION_EU433
- *              - #define REGION_EU868
- *              - #define REGION_KR920
- *              - #define REGION_IN865
- *              - #define REGION_US915
- *              - #define REGION_US915_HYBRID
- *
- * \{
- */
-#ifndef __REGION_H__
-#define __REGION_H__
-
-#include <stdint.h>
-#include <stdbool.h>
-#include "timer.h"
-
-/*!
- * Macro to compute bit of a channel index.
- */
-#define LC( channelIndex )                          ( uint16_t )( 1 << ( channelIndex - 1 ) )
-
-/*!
- * Region       | SF
- * ------------ | :-----:
- * AS923        | SF12 - BW125
- * AU915        | SF10 - BW125
- * CN470        | SF12 - BW125
- * CN779        | SF12 - BW125
- * EU433        | SF12 - BW125
- * EU868        | SF12 - BW125
- * IN865        | SF12 - BW125
- * KR920        | SF12 - BW125
- * US915        | SF10 - BW125
- * US915_HYBRID | SF10 - BW125
- */
-#define DR_0                                        0
-
-/*!
- * Region       | SF
- * ------------ | :-----:
- * AS923        | SF11 - BW125
- * AU915        | SF9  - BW125
- * CN470        | SF11 - BW125
- * CN779        | SF11 - BW125
- * EU433        | SF11 - BW125
- * EU868        | SF11 - BW125
- * IN865        | SF11 - BW125
- * KR920        | SF11 - BW125
- * US915        | SF9  - BW125
- * US915_HYBRID | SF9  - BW125
- */
-#define DR_1                                        1
-
-/*!
- * Region       | SF
- * ------------ | :-----:
- * AS923        | SF10 - BW125
- * AU915        | SF8  - BW125
- * CN470        | SF10 - BW125
- * CN779        | SF10 - BW125
- * EU433        | SF10 - BW125
- * EU868        | SF10 - BW125
- * IN865        | SF10 - BW125
- * KR920        | SF10 - BW125
- * US915        | SF8  - BW125
- * US915_HYBRID | SF8  - BW125
- */
-#define DR_2                                        2
-
-/*!
- * Region       | SF
- * ------------ | :-----:
- * AS923        | SF9  - BW125
- * AU915        | SF7  - BW125
- * CN470        | SF9  - BW125
- * CN779        | SF9  - BW125
- * EU433        | SF9  - BW125
- * EU868        | SF9  - BW125
- * IN865        | SF9  - BW125
- * KR920        | SF9  - BW125
- * US915        | SF7  - BW125
- * US915_HYBRID | SF7  - BW125
- */
-#define DR_3                                        3
-
-/*!
- * Region       | SF
- * ------------ | :-----:
- * AS923        | SF8  - BW125
- * AU915        | SF8  - BW500
- * CN470        | SF8  - BW125
- * CN779        | SF8  - BW125
- * EU433        | SF8  - BW125
- * EU868        | SF8  - BW125
- * IN865        | SF8  - BW125
- * KR920        | SF8  - BW125
- * US915        | SF8  - BW500
- * US915_HYBRID | SF8  - BW500
- */
-#define DR_4                                        4
-
-/*!
- * Region       | SF
- * ------------ | :-----:
- * AS923        | SF7  - BW125
- * AU915        | RFU
- * CN470        | SF7  - BW125
- * CN779        | SF7  - BW125
- * EU433        | SF7  - BW125
- * EU868        | SF7  - BW125
- * IN865        | SF7  - BW125
- * KR920        | SF7  - BW125
- * US915        | RFU
- * US915_HYBRID | RFU
- */
-#define DR_5                                        5
-
-/*!
- * Region       | SF
- * ------------ | :-----:
- * AS923        | SF7  - BW250
- * AU915        | RFU
- * CN470        | SF12 - BW125
- * CN779        | SF7  - BW250
- * EU433        | SF7  - BW250
- * EU868        | SF7  - BW250
- * IN865        | SF7  - BW250
- * KR920        | RFU
- * US915        | RFU
- * US915_HYBRID | RFU
- */
-#define DR_6                                        6
-
-/*!
- * Region       | SF
- * ------------ | :-----:
- * AS923        | FSK
- * AU915        | RFU
- * CN470        | SF12 - BW125
- * CN779        | FSK
- * EU433        | FSK
- * EU868        | FSK
- * IN865        | FSK
- * KR920        | RFU
- * US915        | RFU
- * US915_HYBRID | RFU
- */
-#define DR_7                                        7
-
-/*!
- * Region       | SF
- * ------------ | :-----:
- * AS923        | RFU
- * AU915        | SF12 - BW500
- * CN470        | RFU
- * CN779        | RFU
- * EU433        | RFU
- * EU868        | RFU
- * IN865        | RFU
- * KR920        | RFU
- * US915        | SF12 - BW500
- * US915_HYBRID | SF12 - BW500
- */
-#define DR_8                                        8
-
-/*!
- * Region       | SF
- * ------------ | :-----:
- * AS923        | RFU
- * AU915        | SF11 - BW500
- * CN470        | RFU
- * CN779        | RFU
- * EU433        | RFU
- * EU868        | RFU
- * IN865        | RFU
- * KR920        | RFU
- * US915        | SF11 - BW500
- * US915_HYBRID | SF11 - BW500
- */
-#define DR_9                                        9
-
-/*!
- * Region       | SF
- * ------------ | :-----:
- * AS923        | RFU
- * AU915        | SF10 - BW500
- * CN470        | RFU
- * CN779        | RFU
- * EU433        | RFU
- * EU868        | RFU
- * IN865        | RFU
- * KR920        | RFU
- * US915        | SF10 - BW500
- * US915_HYBRID | SF10 - BW500
- */
-#define DR_10                                       10
-
-/*!
- * Region       | SF
- * ------------ | :-----:
- * AS923        | RFU
- * AU915        | SF9  - BW500
- * CN470        | RFU
- * CN779        | RFU
- * EU433        | RFU
- * EU868        | RFU
- * IN865        | RFU
- * KR920        | RFU
- * US915        | SF9  - BW500
- * US915_HYBRID | SF9  - BW500
- */
-#define DR_11                                       11
-
-/*!
- * Region       | SF
- * ------------ | :-----:
- * AS923        | RFU
- * AU915        | SF8  - BW500
- * CN470        | RFU
- * CN779        | RFU
- * EU433        | RFU
- * EU868        | RFU
- * IN865        | RFU
- * KR920        | RFU
- * US915        | SF8  - BW500
- * US915_HYBRID | SF8  - BW500
- */
-#define DR_12                                       12
-
-/*!
- * Region       | SF
- * ------------ | :-----:
- * AS923        | RFU
- * AU915        | SF7  - BW500
- * CN470        | RFU
- * CN779        | RFU
- * EU433        | RFU
- * EU868        | RFU
- * IN865        | RFU
- * KR920        | RFU
- * US915        | SF7  - BW500
- * US915_HYBRID | SF7  - BW500
- */
-#define DR_13                                       13
-
-/*!
- * Region       | SF
- * ------------ | :-----:
- * AS923        | RFU
- * AU915        | RFU
- * CN470        | RFU
- * CN779        | RFU
- * EU433        | RFU
- * EU868        | RFU
- * IN865        | RFU
- * KR920        | RFU
- * US915        | RFU
- * US915_HYBRID | RFU
- */
-#define DR_14                                       14
-
-/*!
- * Region       | SF
- * ------------ | :-----:
- * AS923        | RFU
- * AU915        | RFU
- * CN470        | RFU
- * CN779        | RFU
- * EU433        | RFU
- * EU868        | RFU
- * IN865        | RFU
- * KR920        | RFU
- * US915        | RFU
- * US915_HYBRID | RFU
- */
-#define DR_15                                       15
-
-
-
-/*!
- * Region       | dBM
- * ------------ | :-----:
- * AS923        | Max EIRP
- * AU915        | Max EIRP
- * CN470        | Max EIRP
- * CN779        | Max EIRP
- * EU433        | Max EIRP
- * EU868        | Max EIRP
- * IN865        | Max EIRP
- * KR920        | Max EIRP
- * US915        | Max ERP
- * US915_HYBRID | Max ERP
- */
-#define TX_POWER_0                                  0
-
-/*!
- * Region       | dBM
- * ------------ | :-----:
- * AS923        | Max EIRP - 2
- * AU915        | Max EIRP - 2
- * CN470        | Max EIRP - 2
- * CN779        | Max EIRP - 2
- * EU433        | Max EIRP - 2
- * EU868        | Max EIRP - 2
- * IN865        | Max EIRP - 2
- * KR920        | Max EIRP - 2
- * US915        | Max ERP - 2
- * US915_HYBRID | Max ERP - 2
- */
-#define TX_POWER_1                                  1
-
-/*!
- * Region       | dBM
- * ------------ | :-----:
- * AS923        | Max EIRP - 4
- * AU915        | Max EIRP - 4
- * CN470        | Max EIRP - 4
- * CN779        | Max EIRP - 4
- * EU433        | Max EIRP - 4
- * EU868        | Max EIRP - 4
- * IN865        | Max EIRP - 4
- * KR920        | Max EIRP - 4
- * US915        | Max ERP - 4
- * US915_HYBRID | Max ERP - 4
- */
-#define TX_POWER_2                                  2
-
-/*!
- * Region       | dBM
- * ------------ | :-----:
- * AS923        | Max EIRP - 6
- * AU915        | Max EIRP - 6
- * CN470        | Max EIRP - 6
- * CN779        | Max EIRP - 6
- * EU433        | Max EIRP - 6
- * EU868        | Max EIRP - 6
- * IN865        | Max EIRP - 6
- * KR920        | Max EIRP - 6
- * US915        | Max ERP - 6
- * US915_HYBRID | Max ERP - 6
- */
-#define TX_POWER_3                                  3
-
-/*!
- * Region       | dBM
- * ------------ | :-----:
- * AS923        | Max EIRP - 8
- * AU915        | Max EIRP - 8
- * CN470        | Max EIRP - 8
- * CN779        | Max EIRP - 8
- * EU433        | Max EIRP - 8
- * EU868        | Max EIRP - 8
- * IN865        | Max EIRP - 8
- * KR920        | Max EIRP - 8
- * US915        | Max ERP - 8
- * US915_HYBRID | Max ERP - 8
- */
-#define TX_POWER_4                                  4
-
-/*!
- * Region       | dBM
- * ------------ | :-----:
- * AS923        | Max EIRP - 10
- * AU915        | Max EIRP - 10
- * CN470        | Max EIRP - 10
- * CN779        | Max EIRP - 10
- * EU433        | Max EIRP - 10
- * EU868        | Max EIRP - 10
- * IN865        | Max EIRP - 10
- * KR920        | Max EIRP - 10
- * US915        | Max ERP - 10
- * US915_HYBRID | Max ERP - 10
- */
-#define TX_POWER_5                                  5
-
-/*!
- * Region       | dBM
- * ------------ | :-----:
- * AS923        | Max EIRP - 12
- * AU915        | Max EIRP - 12
- * CN470        | Max EIRP - 12
- * CN779        | -
- * EU433        | -
- * EU868        | Max EIRP - 12
- * IN865        | Max EIRP - 12
- * KR920        | Max EIRP - 12
- * US915        | Max ERP - 12
- * US915_HYBRID | Max ERP - 12
- */
-#define TX_POWER_6                                  6
-
-/*!
- * Region       | dBM
- * ------------ | :-----:
- * AS923        | Max EIRP - 14
- * AU915        | Max EIRP - 14
- * CN470        | Max EIRP - 14
- * CN779        | -
- * EU433        | -
- * EU868        | Max EIRP - 14
- * IN865        | Max EIRP - 14
- * KR920        | Max EIRP - 14
- * US915        | Max ERP - 14
- * US915_HYBRID | Max ERP - 14
- */
-#define TX_POWER_7                                  7
-
-/*!
- * Region       | dBM
- * ------------ | :-----:
- * AS923        | -
- * AU915        | Max EIRP - 16
- * CN470        | -
- * CN779        | -
- * EU433        | -
- * EU868        | -
- * IN865        | Max EIRP - 16
- * KR920        | -
- * US915        | Max ERP - 16
- * US915_HYBRID | Max ERP -16
- */
-#define TX_POWER_8                                  8
-
-/*!
- * Region       | dBM
- * ------------ | :-----:
- * AS923        | -
- * AU915        | Max EIRP - 18
- * CN470        | -
- * CN779        | -
- * EU433        | -
- * EU868        | -
- * IN865        | Max EIRP - 18
- * KR920        | -
- * US915        | Max ERP - 16
- * US915_HYBRID | Max ERP - 16
- */
-#define TX_POWER_9                                  9
-
-/*!
- * Region       | dBM
- * ------------ | :-----:
- * AS923        | -
- * AU915        | Max EIRP - 20
- * CN470        | -
- * CN779        | -
- * EU433        | -
- * EU868        | -
- * IN865        | Max EIRP - 20
- * KR920        | -
- * US915        | Max ERP - 10
- * US915_HYBRID | Max ERP - 10
- */
-#define TX_POWER_10                                 10
-
-/*!
- * RFU
- */
-#define TX_POWER_11                                 11
-
-/*!
- * RFU
- */
-#define TX_POWER_12                                 12
-
-/*!
- * RFU
- */
-#define TX_POWER_13                                 13
-
-/*!
- * RFU
- */
-#define TX_POWER_14                                 14
-
-/*!
- * RFU
- */
-#define TX_POWER_15                                 15
-
-
-
-/*!
- * Enumeration of phy attributes.
- */
-typedef enum ePhyAttribute
-{
-    /*!
-     * Minimum RX datarate.
-     */
-    PHY_MIN_RX_DR,
-    /*!
-     * Minimum TX datarate.
-     */
-    PHY_MIN_TX_DR,
-    /*!
-     * Maximum RX datarate.
-     */
-    PHY_MAX_RX_DR,
-    /*!
-     * Maximum TX datarate.
-     */
-    PHY_MAX_TX_DR,
-    /*!
-     * TX datarate.
-     * This is a parameter which can't be queried. It is available
-     * to perform a verification with RegionVerify().
-     */
-    PHY_TX_DR,
-    /*!
-     * Default TX datarate.
-     */
-    PHY_DEF_TX_DR,
-    /*!
-     * RX datarate. It is available
-     * to perform a verification with RegionVerify().
-     */
-    PHY_RX_DR,
-    /*!
-     * TX power. It is available
-     * to perform a verification with RegionVerify().
-     */
-    PHY_TX_POWER,
-    /*!
-     * Default TX power.
-     */
-    PHY_DEF_TX_POWER,
-    /*!
-     * Maximum payload possible.
-     */
-    PHY_MAX_PAYLOAD,
-    /*!
-     * Maximum payload possible when repeater support is enabled.
-     */
-    PHY_MAX_PAYLOAD_REPEATER,
-    /*!
-     * Duty cycle.
-     */
-    PHY_DUTY_CYCLE,
-    /*!
-     * Maximum receive window duration.
-     */
-    PHY_MAX_RX_WINDOW,
-    /*!
-     * Receive delay for window 1.
-     */
-    PHY_RECEIVE_DELAY1,
-    /*!
-     * Receive delay for window 2.
-     */
-    PHY_RECEIVE_DELAY2,
-    /*!
-     * Join accept delay for window 1.
-     */
-    PHY_JOIN_ACCEPT_DELAY1,
-    /*!
-     * Join accept delay for window 2.
-     */
-    PHY_JOIN_ACCEPT_DELAY2,
-    /*!
-     * Maximum frame counter gap.
-     */
-    PHY_MAX_FCNT_GAP,
-    /*!
-     * Acknowledgement time out.
-     */
-    PHY_ACK_TIMEOUT,
-    /*!
-     * Default datarate offset for window 1.
-     */
-    PHY_DEF_DR1_OFFSET,
-    /*!
-     * Default receive window 2 frequency.
-     */
-    PHY_DEF_RX2_FREQUENCY,
-    /*!
-     * Default receive window 2 datarate.
-     */
-    PHY_DEF_RX2_DR,
-    /*!
-     * Channels mask.
-     */
-    PHY_CHANNELS_MASK,
-    /*!
-     * Channels default mask.
-     */
-    PHY_CHANNELS_DEFAULT_MASK,
-    /*!
-     * Maximum number of supported channels
-     */
-    PHY_MAX_NB_CHANNELS,
-    /*!
-     * Channels.
-     */
-    PHY_CHANNELS,
-    /*!
-     * Default value of the uplink dwell time.
-     */
-    PHY_DEF_UPLINK_DWELL_TIME,
-    /*!
-     * Default value of the downlink dwell time.
-     */
-    PHY_DEF_DOWNLINK_DWELL_TIME,
-    /*!
-     * Default value of the MaxEIRP.
-     */
-    PHY_DEF_MAX_EIRP,
-    /*!
-     * Default value of the antenna gain.
-     */
-    PHY_DEF_ANTENNA_GAIN,
-    /*!
-<<<<<<< HEAD
-     * Value for the number of join trials.
-     */
-    PHY_NB_JOIN_TRIALS,
-    /*!
-     * Next lower datarate.
-     */
-    PHY_NEXT_LOWER_TX_DR,
-    /*!
-     * Default value for the number of join trials.
-     */
-    PHY_DEF_NB_JOIN_TRIALS,
-    /*!
-     * Beacon interval in ms.
-     */
-    PHY_BEACON_INTERVAL,
-    /*!
-     * Beacon reserved time in ms.
-     */
-    PHY_BEACON_RESERVED,
-    /*!
-     * Beacon guard time in ms.
-     */
-    PHY_BEACON_GUARD,
-    /*!
-     * Beacon window time in ms.
-     */
-    PHY_BEACON_WINDOW,
-    /*!
-     * Beacon window time in numer of slots.
-     */
-    PHY_BEACON_WINDOW_SLOTS,
-    /*!
-     * Ping slot length time in ms.
-     */
-    PHY_PING_SLOT_WINDOW,
-    /*!
-     * Default symbol timeout for beacons and ping slot windows.
-     */
-    PHY_BEACON_SYMBOL_TO_DEFAULT,
-    /*!
-     * Maximum symbol timeout for beacons.
-     */
-    PHY_BEACON_SYMBOL_TO_EXPANSION_MAX,
-    /*!
-     * Maximum symbol timeout for ping slots.
-     */
-    PHY_PING_SLOT_SYMBOL_TO_EXPANSION_MAX,
-    /*!
-     * Symbol expansion value for beacon windows in case of beacon
-     * loss in symbols.
-     */
-    PHY_BEACON_SYMBOL_TO_EXPANSION_FACTOR,
-    /*!
-     * Symbol expansion value for ping slot windows in case of beacon
-     * loss in symbols.
-     */
-    PHY_PING_SLOT_SYMBOL_TO_EXPANSION_FACTOR,
-    /*!
-     * Maximum allowed beacon less time in ms.
-     */
-    PHY_MAX_BEACON_LESS_PERIOD,
-    /*!
-     * Delay time for the BeaconTimingAns in ms.
-     */
-    PHY_BEACON_DELAY_BEACON_TIMING_ANS,
-    /*!
-     * Beacon channel frequency.
-     */
-    PHY_BEACON_CHANNEL_FREQ,
-    /*!
-     * The format of the beacon.
-     */
-    PHY_BEACON_FORMAT,
-    /*!
-     * The beacon channel datarate.
-=======
-     * Next lower datarate.
->>>>>>> 62ff45d7
-     */
-    PHY_BEACON_CHANNEL_DR,
-    /*!
-     * The frequency stepwidth between the beacon channels.
-     */
-    PHY_BEACON_CHANNEL_STEPWIDTH,
-    /*!
-     * The number of channels for the beacon reception.
-     */
-    PHY_BEACON_NB_CHANNELS
-}PhyAttribute_t;
-
-/*!
- * Enumeration of initialization types.
- */
-typedef enum eInitType
-{
-    /*!
-     * Performs an initialization and overwrites all existing data.
-     */
-    INIT_TYPE_INIT,
-    /*!
-     * Restores default channels only.
-     */
-    INIT_TYPE_RESTORE
-}InitType_t;
-
-typedef enum eChannelsMask
-{
-    /*!
-     * The channels mask.
-     */
-    CHANNELS_MASK,
-    /*!
-     * The channels default mask.
-     */
-    CHANNELS_DEFAULT_MASK
-}ChannelsMask_t;
-
-/*!
- * Structure containing the beacon format
- */
-typedef struct sBeaconFormat
-{
-    /*!
-     * Size of the beacon
-     */
-    uint8_t BeaconSize;
-    /*!
-     * Size of the RFU 1 data field
-     */
-    uint8_t Rfu1Size;
-    /*!
-     * Size of the RFU 2 data field
-     */
-    uint8_t Rfu2Size;
-}BeaconFormat_t;
-
-/*!
- * Union for the structure uGetPhyParams
- */
-typedef union uPhyParam
-{
-    /*!
-     * A parameter value.
-     */
-    uint32_t Value;
-    /*!
-     * A floating point value.
-     */
-    float fValue;
-    /*!
-     * Pointer to the channels mask.
-     */
-    uint16_t* ChannelsMask;
-    /*!
-     * Pointer to the channels.
-     */
-    ChannelParams_t* Channels;
-    /*!
-     * Beacon format
-     */
-    BeaconFormat_t BeaconFormat;
-}PhyParam_t;
-
-/*!
- * Parameter structure for the function RegionGetPhyParam.
- */
-typedef struct sGetPhyParams
-{
-    /*!
-     * Setup the parameter to get.
-     */
-    PhyAttribute_t Attribute;
-    /*!
-     * Datarate.
-     * The parameter is needed for the following queries:
-     * PHY_MAX_PAYLOAD, PHY_MAX_PAYLOAD_REPEATER, PHY_NEXT_LOWER_TX_DR.
-     */
-    int8_t Datarate;
-    /*!
-     * Uplink dwell time. This parameter must be set to query:
-     * PHY_MAX_PAYLOAD, PHY_MAX_PAYLOAD_REPEATER, PHY_MIN_TX_DR.
-     * The parameter is needed for the following queries:
-     * PHY_MIN_TX_DR, PHY_MAX_PAYLOAD, PHY_MAX_PAYLOAD_REPEATER, PHY_NEXT_LOWER_TX_DR.
-     */
-    uint8_t UplinkDwellTime;
-    /*!
-     * Downlink dwell time. This parameter must be set to query:
-     * PHY_MAX_PAYLOAD, PHY_MAX_PAYLOAD_REPEATER, PHY_MIN_RX_DR.
-     * The parameter is needed for the following queries:
-     * PHY_MIN_RX_DR, PHY_MAX_PAYLOAD, PHY_MAX_PAYLOAD_REPEATER.
-     */
-    uint8_t DownlinkDwellTime;
-}GetPhyParams_t;
-
-/*!
- * Parameter structure for the function RegionSetBandTxDone.
- */
-typedef struct sSetBandTxDoneParams
-{
-    /*!
-     * Channel to update.
-     */
-    uint8_t Channel;
-    /*!
-     * Joined Set to true, if the node has joined the network
-     */
-    bool Joined;
-    /*!
-     * Last TX done time.
-     */
-    TimerTime_t LastTxDoneTime;
-}SetBandTxDoneParams_t;
-
-/*!
- * Parameter structure for the function RegionVerify.
- */
-typedef union uVerifyParams
-{
-    /*!
-     * TX power to verify.
-     */
-    int8_t TxPower;
-    /*!
-     * Set to true, if the duty cycle is enabled, otherwise false.
-     */
-    bool DutyCycle;
-    /*!
-     * Datarate to verify.
-     */
-    struct sDatarateParams
-    {
-        /*!
-        * Datarate to verify.
-        */
-        int8_t Datarate;
-        /*!
-        * The downlink dwell time.
-        */
-        uint8_t DownlinkDwellTime;
-        /*!
-        * The up link dwell time.
-        */
-        uint8_t UplinkDwellTime;
-    }DatarateParams;
-}VerifyParams_t;
-
-/*!
- * Parameter structure for the function RegionApplyCFList.
- */
-typedef struct sApplyCFListParams
-{
-    /*!
-     * Payload which contains the CF list.
-     */
-    uint8_t* Payload;
-    /*!
-     * Size of the payload.
-     */
-    uint8_t Size;
-}ApplyCFListParams_t;
-
-/*!
- * Parameter structure for the function RegionChanMaskSet.
- */
-typedef struct sChanMaskSetParams
-{
-    /*!
-     * Pointer to the channels mask which should be set.
-     */
-    uint16_t* ChannelsMaskIn;
-    /*!
-     * Pointer to the channels mask which should be set.
-     */
-    ChannelsMask_t ChannelsMaskType;
-}ChanMaskSetParams_t;
-
-/*!
- * Parameter structure for the function RegionAdrNext.
- */
-typedef struct sAdrNextParams
-{
-    /*!
-     * Set to true, if the function should update the channels mask.
-     */
-    bool UpdateChanMask;
-    /*!
-     * Set to true, if ADR is enabled.
-     */
-    bool AdrEnabled;
-    /*!
-     * ADR ack counter.
-     */
-    uint32_t AdrAckCounter;
-    /*!
-     * Datarate used currently.
-     */
-    int8_t Datarate;
-    /*!
-     * TX power used currently.
-     */
-    int8_t TxPower;
-    /*!
-     * UplinkDwellTime
-     */
-    uint8_t UplinkDwellTime;
-}AdrNextParams_t;
-
-/*!
- * Parameter structure for the function RegionRxConfig.
- */
-typedef struct sRxConfigParams
-{
-    /*!
-     * The RX channel.
-     */
-    uint8_t Channel;
-    /*!
-     * RX datarate.
-     */
-    int8_t Datarate;
-    /*!
-     * RX bandwidth.
-     */
-    uint8_t Bandwidth;
-    /*!
-     * RX datarate offset.
-     */
-    int8_t DrOffset;
-    /*!
-     * RX frequency.
-     */
-    uint32_t Frequency;
-    /*!
-     * RX window timeout
-     */
-     uint32_t WindowTimeout;
-    /*!
-     * RX window offset
-     */
-    int32_t WindowOffset;
-    /*!
-     * Downlink dwell time.
-     */
-    uint8_t DownlinkDwellTime;
-    /*!
-     * Set to true, if a repeater is supported.
-     */
-    bool RepeaterSupport;
-    /*!
-     * Set to true, if RX should be continuous.
-     */
-    bool RxContinuous;
-    /*!
-     * Sets the RX window.
-     */
-    LoRaMacRxSlot_t RxSlot;
-}RxConfigParams_t;
-
-/*!
- * Parameter structure for the function RegionTxConfig.
- */
-typedef struct sTxConfigParams
-{
-    /*!
-     * The TX channel.
-     */
-    uint8_t Channel;
-    /*!
-     * The TX datarate.
-     */
-    int8_t Datarate;
-    /*!
-     * The TX power.
-     */
-    int8_t TxPower;
-    /*!
-     * The Max EIRP, if applicable.
-     */
-    float MaxEirp;
-    /*!
-     * The antenna gain, if applicable.
-     */
-    float AntennaGain;
-    /*!
-     * Frame length to setup.
-     */
-    uint16_t PktLen;
-}TxConfigParams_t;
-
-/*!
- * Parameter structure for the function RegionLinkAdrReq.
- */
-typedef struct sLinkAdrReqParams
-{
-    /*!
-     * Pointer to the payload which contains the MAC commands.
-     */
-    uint8_t* Payload;
-    /*!
-     * Size of the payload.
-     */
-    uint8_t PayloadSize;
-    /*!
-     * Uplink dwell time.
-     */
-    uint8_t UplinkDwellTime;
-    /*!
-     * Set to true, if ADR is enabled.
-     */
-    bool AdrEnabled;
-    /*!
-     * The current datarate.
-     */
-    int8_t CurrentDatarate;
-    /*!
-     * The current TX power.
-     */
-    int8_t CurrentTxPower;
-    /*!
-     * The current number of repetitions.
-     */
-    uint8_t CurrentNbRep;
-}LinkAdrReqParams_t;
-
-/*!
- * Parameter structure for the function RegionRxParamSetupReq.
- */
-typedef struct sRxParamSetupReqParams
-{
-    /*!
-     * The datarate to setup.
-     */
-    int8_t Datarate;
-    /*!
-     * Datarate offset.
-     */
-    int8_t DrOffset;
-    /*!
-     * The frequency to setup.
-     */
-    uint32_t Frequency;
-}RxParamSetupReqParams_t;
-
-/*!
- * Parameter structure for the function RegionNewChannelReq.
- */
-typedef struct sNewChannelReqParams
-{
-    /*!
-     * Pointer to the new channels.
-     */
-    ChannelParams_t* NewChannel;
-    /*!
-     * Channel id.
-     */
-    int8_t ChannelId;
-}NewChannelReqParams_t;
-
-/*!
- * Parameter structure for the function RegionTxParamSetupReq.
- */
-typedef struct sTxParamSetupReqParams
-{
-    /*!
-     * Uplink dwell time.
-     */
-    uint8_t UplinkDwellTime;
-    /*!
-     * Downlink dwell time.
-     */
-    uint8_t DownlinkDwellTime;
-    /*!
-     * Max EIRP.
-     */
-    uint8_t MaxEirp;
-}TxParamSetupReqParams_t;
-
-/*!
- * Parameter structure for the function RegionDlChannelReq.
- */
-typedef struct sDlChannelReqParams
-{
-    /*!
-     * Channel Id to add the frequency.
-     */
-    uint8_t ChannelId;
-    /*!
-     * Alternative frequency for the Rx1 window.
-     */
-    uint32_t Rx1Frequency;
-}DlChannelReqParams_t;
-
-/*!
- * Parameter structure for the function RegionCalcBackOff.
- */
-typedef struct sCalcBackOffParams
-{
-    /*!
-     * Set to true, if the node has already joined a network, otherwise false.
-     */
-    bool Joined;
-    /*!
-     * Joined Set to true, if the last uplink was a join request
-     */
-    bool LastTxIsJoinRequest;
-    /*!
-     * Set to true, if the duty cycle is enabled, otherwise false.
-     */
-    bool DutyCycleEnabled;
-    /*!
-     * Current channel index.
-     */
-    uint8_t Channel;
-    /*!
-     * Elapsed time since the start of the node.
-     */
-    TimerTime_t ElapsedTime;
-    /*!
-     * Time-on-air of the last transmission.
-     */
-    TimerTime_t TxTimeOnAir;
-}CalcBackOffParams_t;
-
-/*!
- * Parameter structure for the function RegionNextChannel.
- */
-typedef struct sNextChanParams
-{
-    /*!
-     * Aggregated time-off time.
-     */
-    TimerTime_t AggrTimeOff;
-    /*!
-     * Time of the last aggregated TX.
-     */
-    TimerTime_t LastAggrTx;
-    /*!
-     * Current datarate.
-     */
-    int8_t Datarate;
-    /*!
-     * Set to true, if the node has already joined a network, otherwise false.
-     */
-    bool Joined;
-    /*!
-     * Set to true, if the duty cycle is enabled, otherwise false.
-     */
-    bool DutyCycleEnabled;
-}NextChanParams_t;
-
-/*!
- * Parameter structure for the function RegionChannelsAdd.
- */
-typedef struct sChannelAddParams
-{
-    /*!
-     * Pointer to the new channel to add.
-     */
-    ChannelParams_t* NewChannel;
-    /*!
-     * Channel id to add.
-     */
-    uint8_t ChannelId;
-}ChannelAddParams_t;
-
-/*!
- * Parameter structure for the function RegionChannelsRemove.
- */
-typedef struct sChannelRemoveParams
-{
-    /*!
-     * Channel id to remove.
-     */
-    uint8_t ChannelId;
-}ChannelRemoveParams_t;
-
-/*!
- * Parameter structure for the function RegionContinuousWave.
- */
-typedef struct sContinuousWaveParams
-{
-    /*!
-     * Current channel index.
-     */
-    uint8_t Channel;
-    /*!
-     * Datarate. Used to limit the TX power.
-     */
-    int8_t Datarate;
-    /*!
-     * The TX power to setup.
-     */
-    int8_t TxPower;
-    /*!
-     * Max EIRP, if applicable.
-     */
-    float MaxEirp;
-    /*!
-     * The antenna gain, if applicable.
-     */
-    float AntennaGain;
-    /*!
-     * Specifies the time the radio will stay in CW mode.
-     */
-    uint16_t Timeout;
-}ContinuousWaveParams_t;
-
-/*!
- * Parameter structure for the function RegionRxBeaconSetup
- */
-typedef struct sRxBeaconSetupParams
-{
-    /*!
-     * Symbol timeout.
-     */
-    uint16_t SymbolTimeout;
-    /*!
-     * Receive time.
-     */
-    uint32_t RxTime;
-    /*!
-     * The frequency to setup.
-     */
-    uint32_t Frequency;
-}RxBeaconSetup_t;
-
-
-
-/*!
- * \brief The function verifies if a region is active or not. If a region
- *        is not active, it cannot be used.
- *
- * \param [IN] region LoRaWAN region.
- *
- * \retval Return true, if the region is supported.
- */
-bool RegionIsActive( LoRaMacRegion_t region );
-
-/*!
- * \brief The function gets a value of a specific phy attribute.
- *
- * \param [IN] region LoRaWAN region.
- *
- * \param [IN] getPhy Pointer to the function parameters.
- *
- * \retval Returns a structure containing the PHY parameter.
- */
-PhyParam_t RegionGetPhyParam( LoRaMacRegion_t region, GetPhyParams_t* getPhy );
-
-/*!
- * \brief Updates the last TX done parameters of the current channel.
- *
- * \param [IN] region LoRaWAN region.
- *
- * \param [IN] txDone Pointer to the function parameters.
- */
-void RegionSetBandTxDone( LoRaMacRegion_t region, SetBandTxDoneParams_t* txDone );
-
-/*!
- * \brief Initializes the channels masks and the channels.
- *
- * \param [IN] region LoRaWAN region.
- *
- * \param [IN] type Sets the initialization type.
- */
-void RegionInitDefaults( LoRaMacRegion_t region, InitType_t type );
-
-/*!
- * \brief Verifies a parameter.
- *
- * \param [IN] region LoRaWAN region.
- *
- * \param [IN] verify Pointer to the function parameters.
- *
- * \param [IN] type Sets the initialization type.
- *
- * \retval Returns true, if the parameter is valid.
- */
-bool RegionVerify( LoRaMacRegion_t region, VerifyParams_t* verify, PhyAttribute_t phyAttribute );
-
-/*!
- * \brief The function parses the input buffer and sets up the channels of the
- *        CF list.
- *
- * \param [IN] region LoRaWAN region.
- *
- * \param [IN] applyCFList Pointer to the function parameters.
- */
-void RegionApplyCFList( LoRaMacRegion_t region, ApplyCFListParams_t* applyCFList );
-
-/*!
- * \brief Sets a channels mask.
- *
- * \param [IN] region LoRaWAN region.
- *
- * \param [IN] chanMaskSet Pointer to the function parameters.
- *
- * \retval Returns true, if the channels mask could be set.
- */
-bool RegionChanMaskSet( LoRaMacRegion_t region, ChanMaskSetParams_t* chanMaskSet );
-
-/*!
- * \brief Calculates the next datarate to set, when ADR is on or off.
- *
- * \param [IN] region LoRaWAN region.
- *
- * \param [IN] adrNext Pointer to the function parameters.
- *
- * \param [OUT] drOut The calculated datarate for the next TX.
- *
- * \param [OUT] txPowOut The TX power for the next TX.
- *
- * \param [OUT] adrAckCounter The calculated ADR acknowledgement counter.
- *
- * \retval Returns true, if an ADR request should be performed.
- */
-bool RegionAdrNext( LoRaMacRegion_t region, AdrNextParams_t* adrNext, int8_t* drOut, int8_t* txPowOut, uint32_t* adrAckCounter );
-
-/*!
- * \brief Configuration of the RX windows.
- *
- * \param [IN] region LoRaWAN region.
- *
- * \param [IN] rxConfig Pointer to the function parameters.
- *
- * \param [OUT] datarate The datarate index which was set.
- *
- * \retval Returns true, if the configuration was applied successfully.
- */
-bool RegionRxConfig( LoRaMacRegion_t region, RxConfigParams_t* rxConfig, int8_t* datarate );
-
-/*
- * Rx window precise timing
- *
- * For more details please consult the following document, chapter 3.1.2.
- * http://www.semtech.com/images/datasheet/SX1272_settings_for_LoRaWAN_v2.0.pdf
- * or
- * http://www.semtech.com/images/datasheet/SX1276_settings_for_LoRaWAN_v2.0.pdf
- *
- *                 Downlink start: T = Tx + 1s (+/- 20 us)
- *                            |
- *             TRxEarly       |        TRxLate
- *                |           |           |
- *                |           |           +---+---+---+---+---+---+---+---+
- *                |           |           |       Latest Rx window        |
- *                |           |           +---+---+---+---+---+---+---+---+
- *                |           |           |
- *                +---+---+---+---+---+---+---+---+
- *                |       Earliest Rx window      |
- *                +---+---+---+---+---+---+---+---+
- *                            |
- *                            +---+---+---+---+---+---+---+---+
- *Downlink preamble 8 symbols |   |   |   |   |   |   |   |   |
- *                            +---+---+---+---+---+---+---+---+
- *
- *                     Worst case Rx window timings
- *
- * TRxLate  = DEFAULT_MIN_RX_SYMBOLS * tSymbol - RADIO_WAKEUP_TIME
- * TRxEarly = 8 - DEFAULT_MIN_RX_SYMBOLS * tSymbol - RxWindowTimeout - RADIO_WAKEUP_TIME
- *
- * TRxLate - TRxEarly = 2 * DEFAULT_SYSTEM_MAX_RX_ERROR
- *
- * RxOffset = ( TRxLate + TRxEarly ) / 2
- *
- * RxWindowTimeout = ( 2 * DEFAULT_MIN_RX_SYMBOLS - 8 ) * tSymbol + 2 * DEFAULT_SYSTEM_MAX_RX_ERROR
- * RxOffset = 4 * tSymbol - RxWindowTimeout / 2 - RADIO_WAKE_UP_TIME
- *
- * Minimal value of RxWindowTimeout must be 5 symbols which implies that the system always tolerates at least an error of 1.5 * tSymbol
- */
-/*!
- * Computes the Rx window timeout and offset.
- *
- * \param [IN] region       LoRaWAN region.
- *
- * \param [IN] datarate     Rx window datarate index to be used
- *
- * \param [IN] minRxSymbols Minimum required number of symbols to detect an Rx frame.
- *
- * \param [IN] rxError      System maximum timing error of the receiver. In milliseconds
- *                          The receiver will turn on in a [-rxError : +rxError] ms
- *                          interval around RxOffset
- *
- * \param [OUT]rxConfigParams Returns updated WindowTimeout and WindowOffset fields.
- */
-void RegionComputeRxWindowParameters( LoRaMacRegion_t region, int8_t datarate, uint8_t minRxSymbols, uint32_t rxError, RxConfigParams_t *rxConfigParams );
-
-/*!
- * \brief TX configuration.
- *
- * \param [IN] region LoRaWAN region.
- *
- * \param [IN] txConfig Pointer to the function parameters.
- *
- * \param [OUT] txPower The tx power index which was set.
- *
- * \param [OUT] txTimeOnAir The time-on-air of the frame.
- *
- * \retval Returns true, if the configuration was applied successfully.
- */
-bool RegionTxConfig( LoRaMacRegion_t region, TxConfigParams_t* txConfig, int8_t* txPower, TimerTime_t* txTimeOnAir );
-
-/*!
- * \brief The function processes a Link ADR Request.
- *
- * \param [IN] region LoRaWAN region.
- *
- * \param [IN] linkAdrReq Pointer to the function parameters.
- *
- * \param [OUT] drOut The datarate which was applied.
- *
- * \param [OUT] txPowOut The TX power which was applied.
- *
- * \param [OUT] nbRepOut The number of repetitions to apply.
- *
- * \param [OUT] nbBytesParsed The number bytes which were parsed.
- *
- * \retval Returns the status of the operation, according to the LoRaMAC specification.
- */
-uint8_t RegionLinkAdrReq( LoRaMacRegion_t region, LinkAdrReqParams_t* linkAdrReq, int8_t* drOut, int8_t* txPowOut, uint8_t* nbRepOut, uint8_t* nbBytesParsed );
-
-/*!
- * \brief The function processes a RX Parameter Setup Request.
- *
- * \param [IN] region LoRaWAN region.
- *
- * \param [IN] rxParamSetupReq Pointer to the function parameters.
- *
- * \retval Returns the status of the operation, according to the LoRaMAC specification.
- */
-uint8_t RegionRxParamSetupReq( LoRaMacRegion_t region, RxParamSetupReqParams_t* rxParamSetupReq );
-
-/*!
- * \brief The function processes a New Channel Request.
- *
- * \param [IN] region LoRaWAN region.
- *
- * \param [IN] newChannelReq Pointer to the function parameters.
- *
- * \retval Returns the status of the operation, according to the LoRaMAC specification.
- */
-uint8_t RegionNewChannelReq( LoRaMacRegion_t region, NewChannelReqParams_t* newChannelReq );
-
-/*!
- * \brief The function processes a TX ParamSetup Request.
- *
- * \param [IN] region LoRaWAN region.
- *
- * \param [IN] txParamSetupReq Pointer to the function parameters.
- *
- * \retval Returns the status of the operation, according to the LoRaMAC specification.
- *         Returns -1, if the functionality is not implemented. In this case, the end node
- *         shall ignore the command.
- */
-int8_t RegionTxParamSetupReq( LoRaMacRegion_t region, TxParamSetupReqParams_t* txParamSetupReq );
-
-/*!
- * \brief The function processes a DlChannel Request.
- *
- * \param [IN] region LoRaWAN region.
- *
- * \param [IN] dlChannelReq Pointer to the function parameters.
- *
- * \retval Returns the status of the operation, according to the LoRaMAC specification.
- */
-uint8_t RegionDlChannelReq( LoRaMacRegion_t region, DlChannelReqParams_t* dlChannelReq );
-
-/*!
- * \brief Alternates the datarate of the channel for the join request.
- *
- * \param [IN] region LoRaWAN region.
- *
- * \param [IN] currentDr Current datarate.
- *
- * \retval Datarate to apply.
- */
-int8_t RegionAlternateDr( LoRaMacRegion_t region, int8_t currentDr );
-
-/*!
- * \brief Calculates the back-off time.
- *
- * \param [IN] region LoRaWAN region.
- *
- * \param [IN] calcBackOff Pointer to the function parameters.
- */
-void RegionCalcBackOff( LoRaMacRegion_t region, CalcBackOffParams_t* calcBackOff );
-
-/*!
- * \brief Searches and set the next random available channel
- *
- * \param [IN] region LoRaWAN region.
- *
- * \param [OUT] channel Next channel to use for TX.
- *
- * \param [OUT] time Time to wait for the next transmission according to the duty
- *              cycle.
- *
- * \param [OUT] aggregatedTimeOff Updates the aggregated time off.
- *
- * \retval Function status [1: OK, 0: Unable to find a channel on the current datarate].
- */
-LoRaMacStatus_t RegionNextChannel( LoRaMacRegion_t region, NextChanParams_t* nextChanParams, uint8_t* channel, TimerTime_t* time, TimerTime_t* aggregatedTimeOff );
-
-/*!
- * \brief Adds a channel.
- *
- * \param [IN] region LoRaWAN region.
- *
- * \param [IN] channelAdd Pointer to the function parameters.
- *
- * \retval Status of the operation.
- */
-LoRaMacStatus_t RegionChannelAdd( LoRaMacRegion_t region, ChannelAddParams_t* channelAdd );
-
-/*!
- * \brief Removes a channel.
- *
- * \param [IN] region LoRaWAN region.
- *
- * \param [IN] channelRemove Pointer to the function parameters.
- *
- * \retval Returns true, if the channel was removed successfully.
- */
-bool RegionChannelsRemove( LoRaMacRegion_t region, ChannelRemoveParams_t* channelRemove );
-
-/*!
- * \brief Sets the radio into continuous wave mode.
- *
- * \param [IN] region LoRaWAN region.
- *
- * \param [IN] continuousWave Pointer to the function parameters.
- */
-void RegionSetContinuousWave( LoRaMacRegion_t region, ContinuousWaveParams_t* continuousWave );
-
-/*!
- * \brief Computes new datarate according to the given offset
- *
- * \param [IN] downlinkDwellTime Downlink dwell time configuration. 0: No limit, 1: 400ms
- *
- * \param [IN] dr Current datarate
- *
- * \param [IN] drOffset Offset to be applied
- *
- * \retval newDr Computed datarate.
- */
-uint8_t RegionApplyDrOffset( LoRaMacRegion_t region, uint8_t downlinkDwellTime, int8_t dr, int8_t drOffset );
-
-/*!
- * \brief Sets the radio into beacon reception mode
- *
- * \param [IN] rxBeaconSetup Pointer to the function parameters
- *
- * \param [out] outDr Datarate used to receive the beacon
- */
-void RegionRxBeaconSetup( LoRaMacRegion_t region, RxBeaconSetup_t* rxBeaconSetup, uint8_t* outDr );
-
-/*! \} defgroup REGION */
-
-#endif // __REGION_H__
+/*!
+ * \file      Region.h
+ *
+ * \brief     Region implementation.
+ *
+ * \copyright Revised BSD License, see section \ref LICENSE.
+ *
+ * \code
+ *                ______                              _
+ *               / _____)             _              | |
+ *              ( (____  _____ ____ _| |_ _____  ____| |__
+ *               \____ \| ___ |    (_   _) ___ |/ ___)  _ \
+ *               _____) ) ____| | | || |_| ____( (___| | | |
+ *              (______/|_____)_|_|_| \__)_____)\____)_| |_|
+ *              (C)2013-2017 Semtech
+ *
+ *               ___ _____ _   ___ _  _____ ___  ___  ___ ___
+ *              / __|_   _/_\ / __| |/ / __/ _ \| _ \/ __| __|
+ *              \__ \ | |/ _ \ (__| ' <| _| (_) |   / (__| _|
+ *              |___/ |_/_/ \_\___|_|\_\_| \___/|_|_\\___|___|
+ *              embedded.connectivity.solutions===============
+ *
+ * \endcode
+ *
+ * \author    Miguel Luis ( Semtech )
+ *
+ * \author    Gregory Cristian ( Semtech )
+ *
+ * \author    Daniel Jaeckle ( STACKFORCE )
+ *
+ * \defgroup  REGION Region implementation
+ *            This is the common API to access the specific
+ *            regional implementations.
+ *
+ *            Preprocessor options:
+ *            - LoRaWAN regions can be activated by defining the related preprocessor
+ *              definition. It is possible to define more than one region.
+ *              The following regions are supported:
+ *              - #define REGION_AS923
+ *              - #define REGION_AU915
+ *              - #define REGION_CN470
+ *              - #define REGION_CN779
+ *              - #define REGION_EU433
+ *              - #define REGION_EU868
+ *              - #define REGION_KR920
+ *              - #define REGION_IN865
+ *              - #define REGION_US915
+ *              - #define REGION_US915_HYBRID
+ *
+ * \{
+ */
+#ifndef __REGION_H__
+#define __REGION_H__
+
+#include <stdint.h>
+#include <stdbool.h>
+#include "timer.h"
+
+/*!
+ * Macro to compute bit of a channel index.
+ */
+#define LC( channelIndex )                          ( uint16_t )( 1 << ( channelIndex - 1 ) )
+
+/*!
+ * Region       | SF
+ * ------------ | :-----:
+ * AS923        | SF12 - BW125
+ * AU915        | SF10 - BW125
+ * CN470        | SF12 - BW125
+ * CN779        | SF12 - BW125
+ * EU433        | SF12 - BW125
+ * EU868        | SF12 - BW125
+ * IN865        | SF12 - BW125
+ * KR920        | SF12 - BW125
+ * US915        | SF10 - BW125
+ * US915_HYBRID | SF10 - BW125
+ */
+#define DR_0                                        0
+
+/*!
+ * Region       | SF
+ * ------------ | :-----:
+ * AS923        | SF11 - BW125
+ * AU915        | SF9  - BW125
+ * CN470        | SF11 - BW125
+ * CN779        | SF11 - BW125
+ * EU433        | SF11 - BW125
+ * EU868        | SF11 - BW125
+ * IN865        | SF11 - BW125
+ * KR920        | SF11 - BW125
+ * US915        | SF9  - BW125
+ * US915_HYBRID | SF9  - BW125
+ */
+#define DR_1                                        1
+
+/*!
+ * Region       | SF
+ * ------------ | :-----:
+ * AS923        | SF10 - BW125
+ * AU915        | SF8  - BW125
+ * CN470        | SF10 - BW125
+ * CN779        | SF10 - BW125
+ * EU433        | SF10 - BW125
+ * EU868        | SF10 - BW125
+ * IN865        | SF10 - BW125
+ * KR920        | SF10 - BW125
+ * US915        | SF8  - BW125
+ * US915_HYBRID | SF8  - BW125
+ */
+#define DR_2                                        2
+
+/*!
+ * Region       | SF
+ * ------------ | :-----:
+ * AS923        | SF9  - BW125
+ * AU915        | SF7  - BW125
+ * CN470        | SF9  - BW125
+ * CN779        | SF9  - BW125
+ * EU433        | SF9  - BW125
+ * EU868        | SF9  - BW125
+ * IN865        | SF9  - BW125
+ * KR920        | SF9  - BW125
+ * US915        | SF7  - BW125
+ * US915_HYBRID | SF7  - BW125
+ */
+#define DR_3                                        3
+
+/*!
+ * Region       | SF
+ * ------------ | :-----:
+ * AS923        | SF8  - BW125
+ * AU915        | SF8  - BW500
+ * CN470        | SF8  - BW125
+ * CN779        | SF8  - BW125
+ * EU433        | SF8  - BW125
+ * EU868        | SF8  - BW125
+ * IN865        | SF8  - BW125
+ * KR920        | SF8  - BW125
+ * US915        | SF8  - BW500
+ * US915_HYBRID | SF8  - BW500
+ */
+#define DR_4                                        4
+
+/*!
+ * Region       | SF
+ * ------------ | :-----:
+ * AS923        | SF7  - BW125
+ * AU915        | RFU
+ * CN470        | SF7  - BW125
+ * CN779        | SF7  - BW125
+ * EU433        | SF7  - BW125
+ * EU868        | SF7  - BW125
+ * IN865        | SF7  - BW125
+ * KR920        | SF7  - BW125
+ * US915        | RFU
+ * US915_HYBRID | RFU
+ */
+#define DR_5                                        5
+
+/*!
+ * Region       | SF
+ * ------------ | :-----:
+ * AS923        | SF7  - BW250
+ * AU915        | RFU
+ * CN470        | SF12 - BW125
+ * CN779        | SF7  - BW250
+ * EU433        | SF7  - BW250
+ * EU868        | SF7  - BW250
+ * IN865        | SF7  - BW250
+ * KR920        | RFU
+ * US915        | RFU
+ * US915_HYBRID | RFU
+ */
+#define DR_6                                        6
+
+/*!
+ * Region       | SF
+ * ------------ | :-----:
+ * AS923        | FSK
+ * AU915        | RFU
+ * CN470        | SF12 - BW125
+ * CN779        | FSK
+ * EU433        | FSK
+ * EU868        | FSK
+ * IN865        | FSK
+ * KR920        | RFU
+ * US915        | RFU
+ * US915_HYBRID | RFU
+ */
+#define DR_7                                        7
+
+/*!
+ * Region       | SF
+ * ------------ | :-----:
+ * AS923        | RFU
+ * AU915        | SF12 - BW500
+ * CN470        | RFU
+ * CN779        | RFU
+ * EU433        | RFU
+ * EU868        | RFU
+ * IN865        | RFU
+ * KR920        | RFU
+ * US915        | SF12 - BW500
+ * US915_HYBRID | SF12 - BW500
+ */
+#define DR_8                                        8
+
+/*!
+ * Region       | SF
+ * ------------ | :-----:
+ * AS923        | RFU
+ * AU915        | SF11 - BW500
+ * CN470        | RFU
+ * CN779        | RFU
+ * EU433        | RFU
+ * EU868        | RFU
+ * IN865        | RFU
+ * KR920        | RFU
+ * US915        | SF11 - BW500
+ * US915_HYBRID | SF11 - BW500
+ */
+#define DR_9                                        9
+
+/*!
+ * Region       | SF
+ * ------------ | :-----:
+ * AS923        | RFU
+ * AU915        | SF10 - BW500
+ * CN470        | RFU
+ * CN779        | RFU
+ * EU433        | RFU
+ * EU868        | RFU
+ * IN865        | RFU
+ * KR920        | RFU
+ * US915        | SF10 - BW500
+ * US915_HYBRID | SF10 - BW500
+ */
+#define DR_10                                       10
+
+/*!
+ * Region       | SF
+ * ------------ | :-----:
+ * AS923        | RFU
+ * AU915        | SF9  - BW500
+ * CN470        | RFU
+ * CN779        | RFU
+ * EU433        | RFU
+ * EU868        | RFU
+ * IN865        | RFU
+ * KR920        | RFU
+ * US915        | SF9  - BW500
+ * US915_HYBRID | SF9  - BW500
+ */
+#define DR_11                                       11
+
+/*!
+ * Region       | SF
+ * ------------ | :-----:
+ * AS923        | RFU
+ * AU915        | SF8  - BW500
+ * CN470        | RFU
+ * CN779        | RFU
+ * EU433        | RFU
+ * EU868        | RFU
+ * IN865        | RFU
+ * KR920        | RFU
+ * US915        | SF8  - BW500
+ * US915_HYBRID | SF8  - BW500
+ */
+#define DR_12                                       12
+
+/*!
+ * Region       | SF
+ * ------------ | :-----:
+ * AS923        | RFU
+ * AU915        | SF7  - BW500
+ * CN470        | RFU
+ * CN779        | RFU
+ * EU433        | RFU
+ * EU868        | RFU
+ * IN865        | RFU
+ * KR920        | RFU
+ * US915        | SF7  - BW500
+ * US915_HYBRID | SF7  - BW500
+ */
+#define DR_13                                       13
+
+/*!
+ * Region       | SF
+ * ------------ | :-----:
+ * AS923        | RFU
+ * AU915        | RFU
+ * CN470        | RFU
+ * CN779        | RFU
+ * EU433        | RFU
+ * EU868        | RFU
+ * IN865        | RFU
+ * KR920        | RFU
+ * US915        | RFU
+ * US915_HYBRID | RFU
+ */
+#define DR_14                                       14
+
+/*!
+ * Region       | SF
+ * ------------ | :-----:
+ * AS923        | RFU
+ * AU915        | RFU
+ * CN470        | RFU
+ * CN779        | RFU
+ * EU433        | RFU
+ * EU868        | RFU
+ * IN865        | RFU
+ * KR920        | RFU
+ * US915        | RFU
+ * US915_HYBRID | RFU
+ */
+#define DR_15                                       15
+
+
+
+/*!
+ * Region       | dBM
+ * ------------ | :-----:
+ * AS923        | Max EIRP
+ * AU915        | Max EIRP
+ * CN470        | Max EIRP
+ * CN779        | Max EIRP
+ * EU433        | Max EIRP
+ * EU868        | Max EIRP
+ * IN865        | Max EIRP
+ * KR920        | Max EIRP
+ * US915        | Max ERP
+ * US915_HYBRID | Max ERP
+ */
+#define TX_POWER_0                                  0
+
+/*!
+ * Region       | dBM
+ * ------------ | :-----:
+ * AS923        | Max EIRP - 2
+ * AU915        | Max EIRP - 2
+ * CN470        | Max EIRP - 2
+ * CN779        | Max EIRP - 2
+ * EU433        | Max EIRP - 2
+ * EU868        | Max EIRP - 2
+ * IN865        | Max EIRP - 2
+ * KR920        | Max EIRP - 2
+ * US915        | Max ERP - 2
+ * US915_HYBRID | Max ERP - 2
+ */
+#define TX_POWER_1                                  1
+
+/*!
+ * Region       | dBM
+ * ------------ | :-----:
+ * AS923        | Max EIRP - 4
+ * AU915        | Max EIRP - 4
+ * CN470        | Max EIRP - 4
+ * CN779        | Max EIRP - 4
+ * EU433        | Max EIRP - 4
+ * EU868        | Max EIRP - 4
+ * IN865        | Max EIRP - 4
+ * KR920        | Max EIRP - 4
+ * US915        | Max ERP - 4
+ * US915_HYBRID | Max ERP - 4
+ */
+#define TX_POWER_2                                  2
+
+/*!
+ * Region       | dBM
+ * ------------ | :-----:
+ * AS923        | Max EIRP - 6
+ * AU915        | Max EIRP - 6
+ * CN470        | Max EIRP - 6
+ * CN779        | Max EIRP - 6
+ * EU433        | Max EIRP - 6
+ * EU868        | Max EIRP - 6
+ * IN865        | Max EIRP - 6
+ * KR920        | Max EIRP - 6
+ * US915        | Max ERP - 6
+ * US915_HYBRID | Max ERP - 6
+ */
+#define TX_POWER_3                                  3
+
+/*!
+ * Region       | dBM
+ * ------------ | :-----:
+ * AS923        | Max EIRP - 8
+ * AU915        | Max EIRP - 8
+ * CN470        | Max EIRP - 8
+ * CN779        | Max EIRP - 8
+ * EU433        | Max EIRP - 8
+ * EU868        | Max EIRP - 8
+ * IN865        | Max EIRP - 8
+ * KR920        | Max EIRP - 8
+ * US915        | Max ERP - 8
+ * US915_HYBRID | Max ERP - 8
+ */
+#define TX_POWER_4                                  4
+
+/*!
+ * Region       | dBM
+ * ------------ | :-----:
+ * AS923        | Max EIRP - 10
+ * AU915        | Max EIRP - 10
+ * CN470        | Max EIRP - 10
+ * CN779        | Max EIRP - 10
+ * EU433        | Max EIRP - 10
+ * EU868        | Max EIRP - 10
+ * IN865        | Max EIRP - 10
+ * KR920        | Max EIRP - 10
+ * US915        | Max ERP - 10
+ * US915_HYBRID | Max ERP - 10
+ */
+#define TX_POWER_5                                  5
+
+/*!
+ * Region       | dBM
+ * ------------ | :-----:
+ * AS923        | Max EIRP - 12
+ * AU915        | Max EIRP - 12
+ * CN470        | Max EIRP - 12
+ * CN779        | -
+ * EU433        | -
+ * EU868        | Max EIRP - 12
+ * IN865        | Max EIRP - 12
+ * KR920        | Max EIRP - 12
+ * US915        | Max ERP - 12
+ * US915_HYBRID | Max ERP - 12
+ */
+#define TX_POWER_6                                  6
+
+/*!
+ * Region       | dBM
+ * ------------ | :-----:
+ * AS923        | Max EIRP - 14
+ * AU915        | Max EIRP - 14
+ * CN470        | Max EIRP - 14
+ * CN779        | -
+ * EU433        | -
+ * EU868        | Max EIRP - 14
+ * IN865        | Max EIRP - 14
+ * KR920        | Max EIRP - 14
+ * US915        | Max ERP - 14
+ * US915_HYBRID | Max ERP - 14
+ */
+#define TX_POWER_7                                  7
+
+/*!
+ * Region       | dBM
+ * ------------ | :-----:
+ * AS923        | -
+ * AU915        | Max EIRP - 16
+ * CN470        | -
+ * CN779        | -
+ * EU433        | -
+ * EU868        | -
+ * IN865        | Max EIRP - 16
+ * KR920        | -
+ * US915        | Max ERP - 16
+ * US915_HYBRID | Max ERP -16
+ */
+#define TX_POWER_8                                  8
+
+/*!
+ * Region       | dBM
+ * ------------ | :-----:
+ * AS923        | -
+ * AU915        | Max EIRP - 18
+ * CN470        | -
+ * CN779        | -
+ * EU433        | -
+ * EU868        | -
+ * IN865        | Max EIRP - 18
+ * KR920        | -
+ * US915        | Max ERP - 16
+ * US915_HYBRID | Max ERP - 16
+ */
+#define TX_POWER_9                                  9
+
+/*!
+ * Region       | dBM
+ * ------------ | :-----:
+ * AS923        | -
+ * AU915        | Max EIRP - 20
+ * CN470        | -
+ * CN779        | -
+ * EU433        | -
+ * EU868        | -
+ * IN865        | Max EIRP - 20
+ * KR920        | -
+ * US915        | Max ERP - 10
+ * US915_HYBRID | Max ERP - 10
+ */
+#define TX_POWER_10                                 10
+
+/*!
+ * RFU
+ */
+#define TX_POWER_11                                 11
+
+/*!
+ * RFU
+ */
+#define TX_POWER_12                                 12
+
+/*!
+ * RFU
+ */
+#define TX_POWER_13                                 13
+
+/*!
+ * RFU
+ */
+#define TX_POWER_14                                 14
+
+/*!
+ * RFU
+ */
+#define TX_POWER_15                                 15
+
+
+
+/*!
+ * Enumeration of phy attributes.
+ */
+typedef enum ePhyAttribute
+{
+    /*!
+     * Minimum RX datarate.
+     */
+    PHY_MIN_RX_DR,
+    /*!
+     * Minimum TX datarate.
+     */
+    PHY_MIN_TX_DR,
+    /*!
+     * Maximum RX datarate.
+     */
+    PHY_MAX_RX_DR,
+    /*!
+     * Maximum TX datarate.
+     */
+    PHY_MAX_TX_DR,
+    /*!
+     * TX datarate.
+     * This is a parameter which can't be queried. It is available
+     * to perform a verification with RegionVerify().
+     */
+    PHY_TX_DR,
+    /*!
+     * Default TX datarate.
+     */
+    PHY_DEF_TX_DR,
+    /*!
+     * RX datarate. It is available
+     * to perform a verification with RegionVerify().
+     */
+    PHY_RX_DR,
+    /*!
+     * TX power. It is available
+     * to perform a verification with RegionVerify().
+     */
+    PHY_TX_POWER,
+    /*!
+     * Default TX power.
+     */
+    PHY_DEF_TX_POWER,
+    /*!
+     * Maximum payload possible.
+     */
+    PHY_MAX_PAYLOAD,
+    /*!
+     * Maximum payload possible when repeater support is enabled.
+     */
+    PHY_MAX_PAYLOAD_REPEATER,
+    /*!
+     * Duty cycle.
+     */
+    PHY_DUTY_CYCLE,
+    /*!
+     * Maximum receive window duration.
+     */
+    PHY_MAX_RX_WINDOW,
+    /*!
+     * Receive delay for window 1.
+     */
+    PHY_RECEIVE_DELAY1,
+    /*!
+     * Receive delay for window 2.
+     */
+    PHY_RECEIVE_DELAY2,
+    /*!
+     * Join accept delay for window 1.
+     */
+    PHY_JOIN_ACCEPT_DELAY1,
+    /*!
+     * Join accept delay for window 2.
+     */
+    PHY_JOIN_ACCEPT_DELAY2,
+    /*!
+     * Maximum frame counter gap.
+     */
+    PHY_MAX_FCNT_GAP,
+    /*!
+     * Acknowledgement time out.
+     */
+    PHY_ACK_TIMEOUT,
+    /*!
+     * Default datarate offset for window 1.
+     */
+    PHY_DEF_DR1_OFFSET,
+    /*!
+     * Default receive window 2 frequency.
+     */
+    PHY_DEF_RX2_FREQUENCY,
+    /*!
+     * Default receive window 2 datarate.
+     */
+    PHY_DEF_RX2_DR,
+    /*!
+     * Channels mask.
+     */
+    PHY_CHANNELS_MASK,
+    /*!
+     * Channels default mask.
+     */
+    PHY_CHANNELS_DEFAULT_MASK,
+    /*!
+     * Maximum number of supported channels
+     */
+    PHY_MAX_NB_CHANNELS,
+    /*!
+     * Channels.
+     */
+    PHY_CHANNELS,
+    /*!
+     * Default value of the uplink dwell time.
+     */
+    PHY_DEF_UPLINK_DWELL_TIME,
+    /*!
+     * Default value of the downlink dwell time.
+     */
+    PHY_DEF_DOWNLINK_DWELL_TIME,
+    /*!
+     * Default value of the MaxEIRP.
+     */
+    PHY_DEF_MAX_EIRP,
+    /*!
+     * Default value of the antenna gain.
+     */
+    PHY_DEF_ANTENNA_GAIN,
+    /*!
+     * Next lower datarate.
+     */
+    PHY_NEXT_LOWER_TX_DR,
+    /*!
+     * Beacon interval in ms.
+     */
+    PHY_BEACON_INTERVAL,
+    /*!
+     * Beacon reserved time in ms.
+     */
+    PHY_BEACON_RESERVED,
+    /*!
+     * Beacon guard time in ms.
+     */
+    PHY_BEACON_GUARD,
+    /*!
+     * Beacon window time in ms.
+     */
+    PHY_BEACON_WINDOW,
+    /*!
+     * Beacon window time in numer of slots.
+     */
+    PHY_BEACON_WINDOW_SLOTS,
+    /*!
+     * Ping slot length time in ms.
+     */
+    PHY_PING_SLOT_WINDOW,
+    /*!
+     * Default symbol timeout for beacons and ping slot windows.
+     */
+    PHY_BEACON_SYMBOL_TO_DEFAULT,
+    /*!
+     * Maximum symbol timeout for beacons.
+     */
+    PHY_BEACON_SYMBOL_TO_EXPANSION_MAX,
+    /*!
+     * Maximum symbol timeout for ping slots.
+     */
+    PHY_PING_SLOT_SYMBOL_TO_EXPANSION_MAX,
+    /*!
+     * Symbol expansion value for beacon windows in case of beacon
+     * loss in symbols.
+     */
+    PHY_BEACON_SYMBOL_TO_EXPANSION_FACTOR,
+    /*!
+     * Symbol expansion value for ping slot windows in case of beacon
+     * loss in symbols.
+     */
+    PHY_PING_SLOT_SYMBOL_TO_EXPANSION_FACTOR,
+    /*!
+     * Maximum allowed beacon less time in ms.
+     */
+    PHY_MAX_BEACON_LESS_PERIOD,
+    /*!
+     * Delay time for the BeaconTimingAns in ms.
+     */
+    PHY_BEACON_DELAY_BEACON_TIMING_ANS,
+    /*!
+     * Beacon channel frequency.
+     */
+    PHY_BEACON_CHANNEL_FREQ,
+    /*!
+     * The format of the beacon.
+     */
+    PHY_BEACON_FORMAT,
+    /*!
+     * The beacon channel datarate.
+     */
+    PHY_BEACON_CHANNEL_DR,
+    /*!
+     * The frequency stepwidth between the beacon channels.
+     */
+    PHY_BEACON_CHANNEL_STEPWIDTH,
+    /*!
+     * The number of channels for the beacon reception.
+     */
+    PHY_BEACON_NB_CHANNELS
+}PhyAttribute_t;
+
+/*!
+ * Enumeration of initialization types.
+ */
+typedef enum eInitType
+{
+    /*!
+     * Performs an initialization and overwrites all existing data.
+     */
+    INIT_TYPE_INIT,
+    /*!
+     * Restores default channels only.
+     */
+    INIT_TYPE_RESTORE
+}InitType_t;
+
+typedef enum eChannelsMask
+{
+    /*!
+     * The channels mask.
+     */
+    CHANNELS_MASK,
+    /*!
+     * The channels default mask.
+     */
+    CHANNELS_DEFAULT_MASK
+}ChannelsMask_t;
+
+/*!
+ * Structure containing the beacon format
+ */
+typedef struct sBeaconFormat
+{
+    /*!
+     * Size of the beacon
+     */
+    uint8_t BeaconSize;
+    /*!
+     * Size of the RFU 1 data field
+     */
+    uint8_t Rfu1Size;
+    /*!
+     * Size of the RFU 2 data field
+     */
+    uint8_t Rfu2Size;
+}BeaconFormat_t;
+
+/*!
+ * Union for the structure uGetPhyParams
+ */
+typedef union uPhyParam
+{
+    /*!
+     * A parameter value.
+     */
+    uint32_t Value;
+    /*!
+     * A floating point value.
+     */
+    float fValue;
+    /*!
+     * Pointer to the channels mask.
+     */
+    uint16_t* ChannelsMask;
+    /*!
+     * Pointer to the channels.
+     */
+    ChannelParams_t* Channels;
+    /*!
+     * Beacon format
+     */
+    BeaconFormat_t BeaconFormat;
+}PhyParam_t;
+
+/*!
+ * Parameter structure for the function RegionGetPhyParam.
+ */
+typedef struct sGetPhyParams
+{
+    /*!
+     * Setup the parameter to get.
+     */
+    PhyAttribute_t Attribute;
+    /*!
+     * Datarate.
+     * The parameter is needed for the following queries:
+     * PHY_MAX_PAYLOAD, PHY_MAX_PAYLOAD_REPEATER, PHY_NEXT_LOWER_TX_DR.
+     */
+    int8_t Datarate;
+    /*!
+     * Uplink dwell time. This parameter must be set to query:
+     * PHY_MAX_PAYLOAD, PHY_MAX_PAYLOAD_REPEATER, PHY_MIN_TX_DR.
+     * The parameter is needed for the following queries:
+     * PHY_MIN_TX_DR, PHY_MAX_PAYLOAD, PHY_MAX_PAYLOAD_REPEATER, PHY_NEXT_LOWER_TX_DR.
+     */
+    uint8_t UplinkDwellTime;
+    /*!
+     * Downlink dwell time. This parameter must be set to query:
+     * PHY_MAX_PAYLOAD, PHY_MAX_PAYLOAD_REPEATER, PHY_MIN_RX_DR.
+     * The parameter is needed for the following queries:
+     * PHY_MIN_RX_DR, PHY_MAX_PAYLOAD, PHY_MAX_PAYLOAD_REPEATER.
+     */
+    uint8_t DownlinkDwellTime;
+}GetPhyParams_t;
+
+/*!
+ * Parameter structure for the function RegionSetBandTxDone.
+ */
+typedef struct sSetBandTxDoneParams
+{
+    /*!
+     * Channel to update.
+     */
+    uint8_t Channel;
+    /*!
+     * Joined Set to true, if the node has joined the network
+     */
+    bool Joined;
+    /*!
+     * Last TX done time.
+     */
+    TimerTime_t LastTxDoneTime;
+}SetBandTxDoneParams_t;
+
+/*!
+ * Parameter structure for the function RegionVerify.
+ */
+typedef union uVerifyParams
+{
+    /*!
+     * TX power to verify.
+     */
+    int8_t TxPower;
+    /*!
+     * Set to true, if the duty cycle is enabled, otherwise false.
+     */
+    bool DutyCycle;
+    /*!
+     * Datarate to verify.
+     */
+    struct sDatarateParams
+    {
+        /*!
+        * Datarate to verify.
+        */
+        int8_t Datarate;
+        /*!
+        * The downlink dwell time.
+        */
+        uint8_t DownlinkDwellTime;
+        /*!
+        * The up link dwell time.
+        */
+        uint8_t UplinkDwellTime;
+    }DatarateParams;
+}VerifyParams_t;
+
+/*!
+ * Parameter structure for the function RegionApplyCFList.
+ */
+typedef struct sApplyCFListParams
+{
+    /*!
+     * Payload which contains the CF list.
+     */
+    uint8_t* Payload;
+    /*!
+     * Size of the payload.
+     */
+    uint8_t Size;
+}ApplyCFListParams_t;
+
+/*!
+ * Parameter structure for the function RegionChanMaskSet.
+ */
+typedef struct sChanMaskSetParams
+{
+    /*!
+     * Pointer to the channels mask which should be set.
+     */
+    uint16_t* ChannelsMaskIn;
+    /*!
+     * Pointer to the channels mask which should be set.
+     */
+    ChannelsMask_t ChannelsMaskType;
+}ChanMaskSetParams_t;
+
+/*!
+ * Parameter structure for the function RegionAdrNext.
+ */
+typedef struct sAdrNextParams
+{
+    /*!
+     * Set to true, if the function should update the channels mask.
+     */
+    bool UpdateChanMask;
+    /*!
+     * Set to true, if ADR is enabled.
+     */
+    bool AdrEnabled;
+    /*!
+     * ADR ack counter.
+     */
+    uint32_t AdrAckCounter;
+    /*!
+     * Datarate used currently.
+     */
+    int8_t Datarate;
+    /*!
+     * TX power used currently.
+     */
+    int8_t TxPower;
+    /*!
+     * UplinkDwellTime
+     */
+    uint8_t UplinkDwellTime;
+}AdrNextParams_t;
+
+/*!
+ * Parameter structure for the function RegionRxConfig.
+ */
+typedef struct sRxConfigParams
+{
+    /*!
+     * The RX channel.
+     */
+    uint8_t Channel;
+    /*!
+     * RX datarate.
+     */
+    int8_t Datarate;
+    /*!
+     * RX bandwidth.
+     */
+    uint8_t Bandwidth;
+    /*!
+     * RX datarate offset.
+     */
+    int8_t DrOffset;
+    /*!
+     * RX frequency.
+     */
+    uint32_t Frequency;
+    /*!
+     * RX window timeout
+     */
+     uint32_t WindowTimeout;
+    /*!
+     * RX window offset
+     */
+    int32_t WindowOffset;
+    /*!
+     * Downlink dwell time.
+     */
+    uint8_t DownlinkDwellTime;
+    /*!
+     * Set to true, if a repeater is supported.
+     */
+    bool RepeaterSupport;
+    /*!
+     * Set to true, if RX should be continuous.
+     */
+    bool RxContinuous;
+    /*!
+     * Sets the RX window.
+     */
+    LoRaMacRxSlot_t RxSlot;
+}RxConfigParams_t;
+
+/*!
+ * Parameter structure for the function RegionTxConfig.
+ */
+typedef struct sTxConfigParams
+{
+    /*!
+     * The TX channel.
+     */
+    uint8_t Channel;
+    /*!
+     * The TX datarate.
+     */
+    int8_t Datarate;
+    /*!
+     * The TX power.
+     */
+    int8_t TxPower;
+    /*!
+     * The Max EIRP, if applicable.
+     */
+    float MaxEirp;
+    /*!
+     * The antenna gain, if applicable.
+     */
+    float AntennaGain;
+    /*!
+     * Frame length to setup.
+     */
+    uint16_t PktLen;
+}TxConfigParams_t;
+
+/*!
+ * Parameter structure for the function RegionLinkAdrReq.
+ */
+typedef struct sLinkAdrReqParams
+{
+    /*!
+     * Pointer to the payload which contains the MAC commands.
+     */
+    uint8_t* Payload;
+    /*!
+     * Size of the payload.
+     */
+    uint8_t PayloadSize;
+    /*!
+     * Uplink dwell time.
+     */
+    uint8_t UplinkDwellTime;
+    /*!
+     * Set to true, if ADR is enabled.
+     */
+    bool AdrEnabled;
+    /*!
+     * The current datarate.
+     */
+    int8_t CurrentDatarate;
+    /*!
+     * The current TX power.
+     */
+    int8_t CurrentTxPower;
+    /*!
+     * The current number of repetitions.
+     */
+    uint8_t CurrentNbRep;
+}LinkAdrReqParams_t;
+
+/*!
+ * Parameter structure for the function RegionRxParamSetupReq.
+ */
+typedef struct sRxParamSetupReqParams
+{
+    /*!
+     * The datarate to setup.
+     */
+    int8_t Datarate;
+    /*!
+     * Datarate offset.
+     */
+    int8_t DrOffset;
+    /*!
+     * The frequency to setup.
+     */
+    uint32_t Frequency;
+}RxParamSetupReqParams_t;
+
+/*!
+ * Parameter structure for the function RegionNewChannelReq.
+ */
+typedef struct sNewChannelReqParams
+{
+    /*!
+     * Pointer to the new channels.
+     */
+    ChannelParams_t* NewChannel;
+    /*!
+     * Channel id.
+     */
+    int8_t ChannelId;
+}NewChannelReqParams_t;
+
+/*!
+ * Parameter structure for the function RegionTxParamSetupReq.
+ */
+typedef struct sTxParamSetupReqParams
+{
+    /*!
+     * Uplink dwell time.
+     */
+    uint8_t UplinkDwellTime;
+    /*!
+     * Downlink dwell time.
+     */
+    uint8_t DownlinkDwellTime;
+    /*!
+     * Max EIRP.
+     */
+    uint8_t MaxEirp;
+}TxParamSetupReqParams_t;
+
+/*!
+ * Parameter structure for the function RegionDlChannelReq.
+ */
+typedef struct sDlChannelReqParams
+{
+    /*!
+     * Channel Id to add the frequency.
+     */
+    uint8_t ChannelId;
+    /*!
+     * Alternative frequency for the Rx1 window.
+     */
+    uint32_t Rx1Frequency;
+}DlChannelReqParams_t;
+
+/*!
+ * Parameter structure for the function RegionCalcBackOff.
+ */
+typedef struct sCalcBackOffParams
+{
+    /*!
+     * Set to true, if the node has already joined a network, otherwise false.
+     */
+    bool Joined;
+    /*!
+     * Joined Set to true, if the last uplink was a join request
+     */
+    bool LastTxIsJoinRequest;
+    /*!
+     * Set to true, if the duty cycle is enabled, otherwise false.
+     */
+    bool DutyCycleEnabled;
+    /*!
+     * Current channel index.
+     */
+    uint8_t Channel;
+    /*!
+     * Elapsed time since the start of the node.
+     */
+    TimerTime_t ElapsedTime;
+    /*!
+     * Time-on-air of the last transmission.
+     */
+    TimerTime_t TxTimeOnAir;
+}CalcBackOffParams_t;
+
+/*!
+ * Parameter structure for the function RegionNextChannel.
+ */
+typedef struct sNextChanParams
+{
+    /*!
+     * Aggregated time-off time.
+     */
+    TimerTime_t AggrTimeOff;
+    /*!
+     * Time of the last aggregated TX.
+     */
+    TimerTime_t LastAggrTx;
+    /*!
+     * Current datarate.
+     */
+    int8_t Datarate;
+    /*!
+     * Set to true, if the node has already joined a network, otherwise false.
+     */
+    bool Joined;
+    /*!
+     * Set to true, if the duty cycle is enabled, otherwise false.
+     */
+    bool DutyCycleEnabled;
+}NextChanParams_t;
+
+/*!
+ * Parameter structure for the function RegionChannelsAdd.
+ */
+typedef struct sChannelAddParams
+{
+    /*!
+     * Pointer to the new channel to add.
+     */
+    ChannelParams_t* NewChannel;
+    /*!
+     * Channel id to add.
+     */
+    uint8_t ChannelId;
+}ChannelAddParams_t;
+
+/*!
+ * Parameter structure for the function RegionChannelsRemove.
+ */
+typedef struct sChannelRemoveParams
+{
+    /*!
+     * Channel id to remove.
+     */
+    uint8_t ChannelId;
+}ChannelRemoveParams_t;
+
+/*!
+ * Parameter structure for the function RegionContinuousWave.
+ */
+typedef struct sContinuousWaveParams
+{
+    /*!
+     * Current channel index.
+     */
+    uint8_t Channel;
+    /*!
+     * Datarate. Used to limit the TX power.
+     */
+    int8_t Datarate;
+    /*!
+     * The TX power to setup.
+     */
+    int8_t TxPower;
+    /*!
+     * Max EIRP, if applicable.
+     */
+    float MaxEirp;
+    /*!
+     * The antenna gain, if applicable.
+     */
+    float AntennaGain;
+    /*!
+     * Specifies the time the radio will stay in CW mode.
+     */
+    uint16_t Timeout;
+}ContinuousWaveParams_t;
+
+/*!
+ * Parameter structure for the function RegionRxBeaconSetup
+ */
+typedef struct sRxBeaconSetupParams
+{
+    /*!
+     * Symbol timeout.
+     */
+    uint16_t SymbolTimeout;
+    /*!
+     * Receive time.
+     */
+    uint32_t RxTime;
+    /*!
+     * The frequency to setup.
+     */
+    uint32_t Frequency;
+}RxBeaconSetup_t;
+
+
+
+/*!
+ * \brief The function verifies if a region is active or not. If a region
+ *        is not active, it cannot be used.
+ *
+ * \param [IN] region LoRaWAN region.
+ *
+ * \retval Return true, if the region is supported.
+ */
+bool RegionIsActive( LoRaMacRegion_t region );
+
+/*!
+ * \brief The function gets a value of a specific phy attribute.
+ *
+ * \param [IN] region LoRaWAN region.
+ *
+ * \param [IN] getPhy Pointer to the function parameters.
+ *
+ * \retval Returns a structure containing the PHY parameter.
+ */
+PhyParam_t RegionGetPhyParam( LoRaMacRegion_t region, GetPhyParams_t* getPhy );
+
+/*!
+ * \brief Updates the last TX done parameters of the current channel.
+ *
+ * \param [IN] region LoRaWAN region.
+ *
+ * \param [IN] txDone Pointer to the function parameters.
+ */
+void RegionSetBandTxDone( LoRaMacRegion_t region, SetBandTxDoneParams_t* txDone );
+
+/*!
+ * \brief Initializes the channels masks and the channels.
+ *
+ * \param [IN] region LoRaWAN region.
+ *
+ * \param [IN] type Sets the initialization type.
+ */
+void RegionInitDefaults( LoRaMacRegion_t region, InitType_t type );
+
+/*!
+ * \brief Verifies a parameter.
+ *
+ * \param [IN] region LoRaWAN region.
+ *
+ * \param [IN] verify Pointer to the function parameters.
+ *
+ * \param [IN] type Sets the initialization type.
+ *
+ * \retval Returns true, if the parameter is valid.
+ */
+bool RegionVerify( LoRaMacRegion_t region, VerifyParams_t* verify, PhyAttribute_t phyAttribute );
+
+/*!
+ * \brief The function parses the input buffer and sets up the channels of the
+ *        CF list.
+ *
+ * \param [IN] region LoRaWAN region.
+ *
+ * \param [IN] applyCFList Pointer to the function parameters.
+ */
+void RegionApplyCFList( LoRaMacRegion_t region, ApplyCFListParams_t* applyCFList );
+
+/*!
+ * \brief Sets a channels mask.
+ *
+ * \param [IN] region LoRaWAN region.
+ *
+ * \param [IN] chanMaskSet Pointer to the function parameters.
+ *
+ * \retval Returns true, if the channels mask could be set.
+ */
+bool RegionChanMaskSet( LoRaMacRegion_t region, ChanMaskSetParams_t* chanMaskSet );
+
+/*!
+ * \brief Calculates the next datarate to set, when ADR is on or off.
+ *
+ * \param [IN] region LoRaWAN region.
+ *
+ * \param [IN] adrNext Pointer to the function parameters.
+ *
+ * \param [OUT] drOut The calculated datarate for the next TX.
+ *
+ * \param [OUT] txPowOut The TX power for the next TX.
+ *
+ * \param [OUT] adrAckCounter The calculated ADR acknowledgement counter.
+ *
+ * \retval Returns true, if an ADR request should be performed.
+ */
+bool RegionAdrNext( LoRaMacRegion_t region, AdrNextParams_t* adrNext, int8_t* drOut, int8_t* txPowOut, uint32_t* adrAckCounter );
+
+/*!
+ * \brief Configuration of the RX windows.
+ *
+ * \param [IN] region LoRaWAN region.
+ *
+ * \param [IN] rxConfig Pointer to the function parameters.
+ *
+ * \param [OUT] datarate The datarate index which was set.
+ *
+ * \retval Returns true, if the configuration was applied successfully.
+ */
+bool RegionRxConfig( LoRaMacRegion_t region, RxConfigParams_t* rxConfig, int8_t* datarate );
+
+/*
+ * Rx window precise timing
+ *
+ * For more details please consult the following document, chapter 3.1.2.
+ * http://www.semtech.com/images/datasheet/SX1272_settings_for_LoRaWAN_v2.0.pdf
+ * or
+ * http://www.semtech.com/images/datasheet/SX1276_settings_for_LoRaWAN_v2.0.pdf
+ *
+ *                 Downlink start: T = Tx + 1s (+/- 20 us)
+ *                            |
+ *             TRxEarly       |        TRxLate
+ *                |           |           |
+ *                |           |           +---+---+---+---+---+---+---+---+
+ *                |           |           |       Latest Rx window        |
+ *                |           |           +---+---+---+---+---+---+---+---+
+ *                |           |           |
+ *                +---+---+---+---+---+---+---+---+
+ *                |       Earliest Rx window      |
+ *                +---+---+---+---+---+---+---+---+
+ *                            |
+ *                            +---+---+---+---+---+---+---+---+
+ *Downlink preamble 8 symbols |   |   |   |   |   |   |   |   |
+ *                            +---+---+---+---+---+---+---+---+
+ *
+ *                     Worst case Rx window timings
+ *
+ * TRxLate  = DEFAULT_MIN_RX_SYMBOLS * tSymbol - RADIO_WAKEUP_TIME
+ * TRxEarly = 8 - DEFAULT_MIN_RX_SYMBOLS * tSymbol - RxWindowTimeout - RADIO_WAKEUP_TIME
+ *
+ * TRxLate - TRxEarly = 2 * DEFAULT_SYSTEM_MAX_RX_ERROR
+ *
+ * RxOffset = ( TRxLate + TRxEarly ) / 2
+ *
+ * RxWindowTimeout = ( 2 * DEFAULT_MIN_RX_SYMBOLS - 8 ) * tSymbol + 2 * DEFAULT_SYSTEM_MAX_RX_ERROR
+ * RxOffset = 4 * tSymbol - RxWindowTimeout / 2 - RADIO_WAKE_UP_TIME
+ *
+ * Minimal value of RxWindowTimeout must be 5 symbols which implies that the system always tolerates at least an error of 1.5 * tSymbol
+ */
+/*!
+ * Computes the Rx window timeout and offset.
+ *
+ * \param [IN] region       LoRaWAN region.
+ *
+ * \param [IN] datarate     Rx window datarate index to be used
+ *
+ * \param [IN] minRxSymbols Minimum required number of symbols to detect an Rx frame.
+ *
+ * \param [IN] rxError      System maximum timing error of the receiver. In milliseconds
+ *                          The receiver will turn on in a [-rxError : +rxError] ms
+ *                          interval around RxOffset
+ *
+ * \param [OUT]rxConfigParams Returns updated WindowTimeout and WindowOffset fields.
+ */
+void RegionComputeRxWindowParameters( LoRaMacRegion_t region, int8_t datarate, uint8_t minRxSymbols, uint32_t rxError, RxConfigParams_t *rxConfigParams );
+
+/*!
+ * \brief TX configuration.
+ *
+ * \param [IN] region LoRaWAN region.
+ *
+ * \param [IN] txConfig Pointer to the function parameters.
+ *
+ * \param [OUT] txPower The tx power index which was set.
+ *
+ * \param [OUT] txTimeOnAir The time-on-air of the frame.
+ *
+ * \retval Returns true, if the configuration was applied successfully.
+ */
+bool RegionTxConfig( LoRaMacRegion_t region, TxConfigParams_t* txConfig, int8_t* txPower, TimerTime_t* txTimeOnAir );
+
+/*!
+ * \brief The function processes a Link ADR Request.
+ *
+ * \param [IN] region LoRaWAN region.
+ *
+ * \param [IN] linkAdrReq Pointer to the function parameters.
+ *
+ * \param [OUT] drOut The datarate which was applied.
+ *
+ * \param [OUT] txPowOut The TX power which was applied.
+ *
+ * \param [OUT] nbRepOut The number of repetitions to apply.
+ *
+ * \param [OUT] nbBytesParsed The number bytes which were parsed.
+ *
+ * \retval Returns the status of the operation, according to the LoRaMAC specification.
+ */
+uint8_t RegionLinkAdrReq( LoRaMacRegion_t region, LinkAdrReqParams_t* linkAdrReq, int8_t* drOut, int8_t* txPowOut, uint8_t* nbRepOut, uint8_t* nbBytesParsed );
+
+/*!
+ * \brief The function processes a RX Parameter Setup Request.
+ *
+ * \param [IN] region LoRaWAN region.
+ *
+ * \param [IN] rxParamSetupReq Pointer to the function parameters.
+ *
+ * \retval Returns the status of the operation, according to the LoRaMAC specification.
+ */
+uint8_t RegionRxParamSetupReq( LoRaMacRegion_t region, RxParamSetupReqParams_t* rxParamSetupReq );
+
+/*!
+ * \brief The function processes a New Channel Request.
+ *
+ * \param [IN] region LoRaWAN region.
+ *
+ * \param [IN] newChannelReq Pointer to the function parameters.
+ *
+ * \retval Returns the status of the operation, according to the LoRaMAC specification.
+ */
+uint8_t RegionNewChannelReq( LoRaMacRegion_t region, NewChannelReqParams_t* newChannelReq );
+
+/*!
+ * \brief The function processes a TX ParamSetup Request.
+ *
+ * \param [IN] region LoRaWAN region.
+ *
+ * \param [IN] txParamSetupReq Pointer to the function parameters.
+ *
+ * \retval Returns the status of the operation, according to the LoRaMAC specification.
+ *         Returns -1, if the functionality is not implemented. In this case, the end node
+ *         shall ignore the command.
+ */
+int8_t RegionTxParamSetupReq( LoRaMacRegion_t region, TxParamSetupReqParams_t* txParamSetupReq );
+
+/*!
+ * \brief The function processes a DlChannel Request.
+ *
+ * \param [IN] region LoRaWAN region.
+ *
+ * \param [IN] dlChannelReq Pointer to the function parameters.
+ *
+ * \retval Returns the status of the operation, according to the LoRaMAC specification.
+ */
+uint8_t RegionDlChannelReq( LoRaMacRegion_t region, DlChannelReqParams_t* dlChannelReq );
+
+/*!
+ * \brief Alternates the datarate of the channel for the join request.
+ *
+ * \param [IN] region LoRaWAN region.
+ *
+ * \param [IN] currentDr Current datarate.
+ *
+ * \retval Datarate to apply.
+ */
+int8_t RegionAlternateDr( LoRaMacRegion_t region, int8_t currentDr );
+
+/*!
+ * \brief Calculates the back-off time.
+ *
+ * \param [IN] region LoRaWAN region.
+ *
+ * \param [IN] calcBackOff Pointer to the function parameters.
+ */
+void RegionCalcBackOff( LoRaMacRegion_t region, CalcBackOffParams_t* calcBackOff );
+
+/*!
+ * \brief Searches and set the next random available channel
+ *
+ * \param [IN] region LoRaWAN region.
+ *
+ * \param [OUT] channel Next channel to use for TX.
+ *
+ * \param [OUT] time Time to wait for the next transmission according to the duty
+ *              cycle.
+ *
+ * \param [OUT] aggregatedTimeOff Updates the aggregated time off.
+ *
+ * \retval Function status [1: OK, 0: Unable to find a channel on the current datarate].
+ */
+LoRaMacStatus_t RegionNextChannel( LoRaMacRegion_t region, NextChanParams_t* nextChanParams, uint8_t* channel, TimerTime_t* time, TimerTime_t* aggregatedTimeOff );
+
+/*!
+ * \brief Adds a channel.
+ *
+ * \param [IN] region LoRaWAN region.
+ *
+ * \param [IN] channelAdd Pointer to the function parameters.
+ *
+ * \retval Status of the operation.
+ */
+LoRaMacStatus_t RegionChannelAdd( LoRaMacRegion_t region, ChannelAddParams_t* channelAdd );
+
+/*!
+ * \brief Removes a channel.
+ *
+ * \param [IN] region LoRaWAN region.
+ *
+ * \param [IN] channelRemove Pointer to the function parameters.
+ *
+ * \retval Returns true, if the channel was removed successfully.
+ */
+bool RegionChannelsRemove( LoRaMacRegion_t region, ChannelRemoveParams_t* channelRemove );
+
+/*!
+ * \brief Sets the radio into continuous wave mode.
+ *
+ * \param [IN] region LoRaWAN region.
+ *
+ * \param [IN] continuousWave Pointer to the function parameters.
+ */
+void RegionSetContinuousWave( LoRaMacRegion_t region, ContinuousWaveParams_t* continuousWave );
+
+/*!
+ * \brief Computes new datarate according to the given offset
+ *
+ * \param [IN] downlinkDwellTime Downlink dwell time configuration. 0: No limit, 1: 400ms
+ *
+ * \param [IN] dr Current datarate
+ *
+ * \param [IN] drOffset Offset to be applied
+ *
+ * \retval newDr Computed datarate.
+ */
+uint8_t RegionApplyDrOffset( LoRaMacRegion_t region, uint8_t downlinkDwellTime, int8_t dr, int8_t drOffset );
+
+/*!
+ * \brief Sets the radio into beacon reception mode
+ *
+ * \param [IN] rxBeaconSetup Pointer to the function parameters
+ *
+ * \param [out] outDr Datarate used to receive the beacon
+ */
+void RegionRxBeaconSetup( LoRaMacRegion_t region, RxBeaconSetup_t* rxBeaconSetup, uint8_t* outDr );
+
+/*! \} defgroup REGION */
+
+#endif // __REGION_H__