/*!
 * \file      RegionUS915-Hybrid.c
 *
 * \brief     Region implementation for US915 Hybrid
 *
 * \copyright Revised BSD License, see section \ref LICENSE.
 *
 * \code
 *                ______                              _
 *               / _____)             _              | |
 *              ( (____  _____ ____ _| |_ _____  ____| |__
 *               \____ \| ___ |    (_   _) ___ |/ ___)  _ \
 *               _____) ) ____| | | || |_| ____( (___| | | |
 *              (______/|_____)_|_|_| \__)_____)\____)_| |_|
 *              (C)2013-2017 Semtech
 *
 *               ___ _____ _   ___ _  _____ ___  ___  ___ ___
 *              / __|_   _/_\ / __| |/ / __/ _ \| _ \/ __| __|
 *              \__ \ | |/ _ \ (__| ' <| _| (_) |   / (__| _|
 *              |___/ |_/_/ \_\___|_|\_\_| \___/|_|_\\___|___|
 *              embedded.connectivity.solutions===============
 *
 * \endcode
 *
 * \author    Miguel Luis ( Semtech )
 *
 * \author    Gregory Cristian ( Semtech )
 *
 * \author    Daniel Jaeckle ( STACKFORCE )
*/
#include "utilities.h"

#include "RegionCommon.h"
#include "RegionUS915-Hybrid.h"

// Definitions
#define CHANNELS_MASK_SIZE              6

// Global attributes
/*!
 * LoRaMAC channels
 */
static ChannelParams_t Channels[US915_HYBRID_MAX_NB_CHANNELS];

/*!
 * LoRaMac bands
 */
static Band_t Bands[US915_HYBRID_MAX_NB_BANDS] =
{
    US915_HYBRID_BAND0
};

/*!
 * LoRaMac channels mask
 */
static uint16_t ChannelsMask[CHANNELS_MASK_SIZE];

/*!
 * LoRaMac channels remaining
 */
static uint16_t ChannelsMaskRemaining[CHANNELS_MASK_SIZE];

/*!
 * LoRaMac channels default mask
 */
static uint16_t ChannelsDefaultMask[CHANNELS_MASK_SIZE];

// Static functions
static int8_t GetNextLowerTxDr( int8_t dr, int8_t minDr )
{
    uint8_t nextLowerDr = 0;

    if( dr == minDr )
    {
        nextLowerDr = minDr;
    }
    else
    {
        nextLowerDr = dr - 1;
    }
    return nextLowerDr;
}

static uint32_t GetBandwidth( uint32_t drIndex )
{
    switch( BandwidthsUS915_HYBRID[drIndex] )
    {
        default:
        case 125000:
            return 0;
        case 250000:
            return 1;
        case 500000:
            return 2;
    }
}

static void ReenableChannels( uint16_t mask, uint16_t* channelsMask )
{
    uint16_t blockMask = mask;

    for( uint8_t i = 0, j = 0; i < 4; i++, j += 2 )
    {
        channelsMask[i] = 0;
        if( ( blockMask & ( 1 << j ) ) != 0 )
        {
            channelsMask[i] |= 0x00FF;
        }
        if( ( blockMask & ( 1 << ( j + 1 ) ) ) != 0 )
        {
            channelsMask[i] |= 0xFF00;
        }
    }
    channelsMask[4] = blockMask;
    channelsMask[5] = 0x0000;
}

static uint8_t CountBits( uint16_t mask, uint8_t nbBits )
{
    uint8_t nbActiveBits = 0;

    for( uint8_t j = 0; j < nbBits; j++ )
    {
        if( ( mask & ( 1 << j ) ) == ( 1 << j ) )
        {
            nbActiveBits++;
        }
    }
    return nbActiveBits;
}

static int8_t LimitTxPower( int8_t txPower, int8_t maxBandTxPower, int8_t datarate, uint16_t* channelsMask )
{
    int8_t txPowerResult = txPower;

    // Limit tx power to the band max
    txPowerResult =  MAX( txPower, maxBandTxPower );

    if( datarate == DR_4 )
    {// Limit tx power to max 26dBm
        txPowerResult = MAX( txPower, TX_POWER_2 );
    }
    else
    {
        if( RegionCommonCountChannels( channelsMask, 0, 4 ) < 50 )
        {// Limit tx power to max 21dBm
            txPowerResult = MAX( txPower, TX_POWER_5 );
        }
    }
    return txPowerResult;
}

static bool ValidateChannelsMask( uint16_t* channelsMask )
{
    bool chanMaskState = false;
    uint16_t block1 = 0;
    uint16_t block2 = 0;
    uint8_t index = 0;
    uint16_t channelsMaskCpy[6];

    // Copy channels mask to not change the input
    for( uint8_t i = 0; i < 4; i++ )
    {
        channelsMaskCpy[i] = channelsMask[i];
    }

    for( uint8_t i = 0; i < 4; i++ )
    {
        block1 = channelsMaskCpy[i] & 0x00FF;
        block2 = channelsMaskCpy[i] & 0xFF00;

        if( CountBits( block1, 16 ) > 5 )
        {
            channelsMaskCpy[i] &= block1;
            channelsMaskCpy[4] = 1 << ( i * 2 );
            chanMaskState = true;
            index = i;
            break;
        }
        else if( CountBits( block2, 16 ) > 5 )
        {
            channelsMaskCpy[i] &= block2;
            channelsMaskCpy[4] = 1 << ( i * 2 + 1 );
            chanMaskState = true;
            index = i;
            break;
        }
    }

    // Do only change the channel mask, if we have found a valid block.
    if( chanMaskState == true )
    {
        // Copy channels mask back again
        for( uint8_t i = 0; i < 4; i++ )
        {
            channelsMask[i] = channelsMaskCpy[i];

            if( i != index )
            {
                channelsMask[i] = 0;
            }
        }
        channelsMask[4] = channelsMaskCpy[4];
    }
    return chanMaskState;
}

static uint8_t CountNbOfEnabledChannels( uint8_t datarate, uint16_t* channelsMask, ChannelParams_t* channels, Band_t* bands, uint8_t* enabledChannels, uint8_t* delayTx )
{
    uint8_t nbEnabledChannels = 0;
    uint8_t delayTransmission = 0;

    for( uint8_t i = 0, k = 0; i < US915_HYBRID_MAX_NB_CHANNELS; i += 16, k++ )
    {
        for( uint8_t j = 0; j < 16; j++ )
        {
            if( ( channelsMask[k] & ( 1 << j ) ) != 0 )
            {
                if( channels[i + j].Frequency == 0 )
                { // Check if the channel is enabled
                    continue;
                }
                if( RegionCommonValueInRange( datarate, channels[i + j].DrRange.Fields.Min,
                                              channels[i + j].DrRange.Fields.Max ) == false )
                { // Check if the current channel selection supports the given datarate
                    continue;
                }
                if( bands[channels[i + j].Band].TimeOff > 0 )
                { // Check if the band is available for transmission
                    delayTransmission++;
                    continue;
                }
                enabledChannels[nbEnabledChannels++] = i + j;
            }
        }
    }

    *delayTx = delayTransmission;
    return nbEnabledChannels;
}

PhyParam_t RegionUS915HybridGetPhyParam( GetPhyParams_t* getPhy )
{
    PhyParam_t phyParam = { 0 };

    switch( getPhy->Attribute )
    {
        case PHY_MIN_RX_DR:
        {
            phyParam.Value = US915_HYBRID_RX_MIN_DATARATE;
            break;
        }
        case PHY_MIN_TX_DR:
        {
            phyParam.Value = US915_HYBRID_TX_MIN_DATARATE;
            break;
        }
        case PHY_DEF_TX_DR:
        {
            phyParam.Value = US915_HYBRID_DEFAULT_DATARATE;
            break;
        }
        case PHY_NEXT_LOWER_TX_DR:
        {
            phyParam.Value = GetNextLowerTxDr( getPhy->Datarate, US915_HYBRID_TX_MIN_DATARATE );
            break;
        }
        case PHY_DEF_TX_POWER:
        {
            phyParam.Value = US915_HYBRID_DEFAULT_TX_POWER;
            break;
        }
        case PHY_MAX_PAYLOAD:
        {
            phyParam.Value = MaxPayloadOfDatarateUS915_HYBRID[getPhy->Datarate];
            break;
        }
        case PHY_MAX_PAYLOAD_REPEATER:
        {
            phyParam.Value = MaxPayloadOfDatarateRepeaterUS915_HYBRID[getPhy->Datarate];
            break;
        }
        case PHY_DUTY_CYCLE:
        {
            phyParam.Value = US915_HYBRID_DUTY_CYCLE_ENABLED;
            break;
        }
        case PHY_MAX_RX_WINDOW:
        {
            phyParam.Value = US915_HYBRID_MAX_RX_WINDOW;
            break;
        }
        case PHY_RECEIVE_DELAY1:
        {
            phyParam.Value = US915_HYBRID_RECEIVE_DELAY1;
            break;
        }
        case PHY_RECEIVE_DELAY2:
        {
            phyParam.Value = US915_HYBRID_RECEIVE_DELAY2;
            break;
        }
        case PHY_JOIN_ACCEPT_DELAY1:
        {
            phyParam.Value = US915_HYBRID_JOIN_ACCEPT_DELAY1;
            break;
        }
        case PHY_JOIN_ACCEPT_DELAY2:
        {
            phyParam.Value = US915_HYBRID_JOIN_ACCEPT_DELAY2;
            break;
        }
        case PHY_MAX_FCNT_GAP:
        {
            phyParam.Value = US915_HYBRID_MAX_FCNT_GAP;
            break;
        }
        case PHY_ACK_TIMEOUT:
        {
            phyParam.Value = ( US915_HYBRID_ACKTIMEOUT + randr( -US915_HYBRID_ACK_TIMEOUT_RND, US915_HYBRID_ACK_TIMEOUT_RND ) );
            break;
        }
        case PHY_DEF_DR1_OFFSET:
        {
            phyParam.Value = US915_HYBRID_DEFAULT_RX1_DR_OFFSET;
            break;
        }
        case PHY_DEF_RX2_FREQUENCY:
        {
            phyParam.Value = US915_HYBRID_RX_WND_2_FREQ;
            break;
        }
        case PHY_DEF_RX2_DR:
        {
            phyParam.Value = US915_HYBRID_RX_WND_2_DR;
            break;
        }
        case PHY_CHANNELS_MASK:
        {
            phyParam.ChannelsMask = ChannelsMask;
            break;
        }
        case PHY_CHANNELS_DEFAULT_MASK:
        {
            phyParam.ChannelsMask = ChannelsDefaultMask;
            break;
        }
        case PHY_MAX_NB_CHANNELS:
        {
            phyParam.Value = US915_HYBRID_MAX_NB_CHANNELS;
            break;
        }
        case PHY_CHANNELS:
        {
            phyParam.Channels = Channels;
            break;
        }
        case PHY_DEF_UPLINK_DWELL_TIME:
        case PHY_DEF_DOWNLINK_DWELL_TIME:
        {
            phyParam.Value = 0;
            break;
        }
        case PHY_DEF_MAX_EIRP:
        case PHY_DEF_ANTENNA_GAIN:
        {
            phyParam.fValue = 0;
            break;
        }
<<<<<<< HEAD
        case PHY_NB_JOIN_TRIALS:
        case PHY_DEF_NB_JOIN_TRIALS:
        {
            phyParam.Value = 2;
            break;
        }
        case PHY_BEACON_INTERVAL:
        {
            phyParam.Value = US915_HYBRID_BEACON_INTERVAL;
            break;
        }
        case PHY_BEACON_RESERVED:
        {
            phyParam.Value = US915_HYBRID_BEACON_RESERVED;
            break;
        }
        case PHY_BEACON_GUARD:
        {
            phyParam.Value = US915_HYBRID_BEACON_GUARD;
            break;
        }
        case PHY_BEACON_WINDOW:
        {
            phyParam.Value = US915_HYBRID_BEACON_WINDOW;
            break;
        }
        case PHY_BEACON_WINDOW_SLOTS:
        {
            phyParam.Value = US915_HYBRID_BEACON_WINDOW_SLOTS;
            break;
        }
        case PHY_PING_SLOT_WINDOW:
        {
            phyParam.Value = US915_HYBRID_PING_SLOT_WINDOW;
            break;
        }
        case PHY_BEACON_SYMBOL_TO_DEFAULT:
        {
            phyParam.Value = US915_HYBRID_BEACON_SYMBOL_TO_DEFAULT;
            break;
        }
        case PHY_BEACON_SYMBOL_TO_EXPANSION_MAX:
        {
            phyParam.Value = US915_HYBRID_BEACON_SYMBOL_TO_EXPANSION_MAX;
            break;
        }
        case PHY_PING_SLOT_SYMBOL_TO_EXPANSION_MAX:
        {
            phyParam.Value = US915_HYBRID_PING_SLOT_SYMBOL_TO_EXPANSION_MAX;
            break;
        }
        case PHY_BEACON_SYMBOL_TO_EXPANSION_FACTOR:
        {
            phyParam.Value = US915_HYBRID_BEACON_SYMBOL_TO_EXPANSION_FACTOR;
            break;
        }
        case PHY_PING_SLOT_SYMBOL_TO_EXPANSION_FACTOR:
        {
            phyParam.Value = US915_HYBRID_PING_SLOT_SYMBOL_TO_EXPANSION_FACTOR;
            break;
        }
        case PHY_MAX_BEACON_LESS_PERIOD:
        {
            phyParam.Value = US915_HYBRID_MAX_BEACON_LESS_PERIOD;
            break;
        }
        case PHY_BEACON_DELAY_BEACON_TIMING_ANS:
        {
            phyParam.Value = US915_HYBRID_BEACON_DELAY_BEACON_TIMING_ANS;
            break;
        }
        case PHY_BEACON_CHANNEL_FREQ:
        {
            phyParam.Value = US915_HYBRID_BEACON_CHANNEL_FREQ;
            break;
        }
        case PHY_BEACON_FORMAT:
        {
            phyParam.BeaconFormat.BeaconSize = US915_HYBRID_BEACON_SIZE;
            phyParam.BeaconFormat.Rfu1Size = US915_HYBRID_RFU1_SIZE;
            phyParam.BeaconFormat.Rfu2Size = US915_HYBRID_RFU2_SIZE;
            break;
        }
        case PHY_BEACON_CHANNEL_DR:
        {
            phyParam.Value = US915_HYBRID_BEACON_CHANNEL_DR;
            break;
        }
        case PHY_BEACON_CHANNEL_STEPWIDTH:
        {
            phyParam.Value = US915_HYBRID_BEACON_CHANNEL_STEPWIDTH;
            break;
        }
        case PHY_BEACON_NB_CHANNELS:
        {
            phyParam.Value = US915_HYBRID_BEACON_NB_CHANNELS;
            break;
        }
=======
>>>>>>> 62ff45d7
        default:
        {
            break;
        }
    }

    return phyParam;
}

void RegionUS915HybridSetBandTxDone( SetBandTxDoneParams_t* txDone )
{
    RegionCommonSetBandTxDone( txDone->Joined, &Bands[Channels[txDone->Channel].Band], txDone->LastTxDoneTime );
}

void RegionUS915HybridInitDefaults( InitType_t type )
{
    switch( type )
    {
        case INIT_TYPE_INIT:
        {
            // Channels
            // 125 kHz channels
            for( uint8_t i = 0; i < US915_HYBRID_MAX_NB_CHANNELS - 8; i++ )
            {
                Channels[i].Frequency = 902300000 + i * 200000;
                Channels[i].DrRange.Value = ( DR_3 << 4 ) | DR_0;
                Channels[i].Band = 0;
            }
            // 500 kHz channels
            for( uint8_t i = US915_HYBRID_MAX_NB_CHANNELS - 8; i < US915_HYBRID_MAX_NB_CHANNELS; i++ )
            {
                Channels[i].Frequency = 903000000 + ( i - ( US915_HYBRID_MAX_NB_CHANNELS - 8 ) ) * 1600000;
                Channels[i].DrRange.Value = ( DR_4 << 4 ) | DR_4;
                Channels[i].Band = 0;
            }

            // ChannelsMask
            ChannelsDefaultMask[0] = 0x00FF;
            ChannelsDefaultMask[1] = 0x0000;
            ChannelsDefaultMask[2] = 0x0000;
            ChannelsDefaultMask[3] = 0x0000;
            ChannelsDefaultMask[4] = 0x0001;
            ChannelsDefaultMask[5] = 0x0000;

            // Copy channels default mask
            RegionCommonChanMaskCopy( ChannelsMask, ChannelsDefaultMask, 6 );

            // Copy into channels mask remaining
            RegionCommonChanMaskCopy( ChannelsMaskRemaining, ChannelsMask, 6 );
            break;
        }
        case INIT_TYPE_RESTORE:
        {
            ReenableChannels( ChannelsDefaultMask[4], ChannelsMask );

            for( uint8_t i = 0; i < 6; i++ )
            { // Copy-And the channels mask
                ChannelsMaskRemaining[i] &= ChannelsMask[i];
            }
            break;
        }
        default:
        {
            break;
        }
    }
}

bool RegionUS915HybridVerify( VerifyParams_t* verify, PhyAttribute_t phyAttribute )
{
    switch( phyAttribute )
    {
        case PHY_TX_DR:
        {
            return RegionCommonValueInRange( verify->DatarateParams.Datarate, US915_HYBRID_TX_MIN_DATARATE, US915_HYBRID_TX_MAX_DATARATE );
        }
        case PHY_DEF_TX_DR:
        {
            return RegionCommonValueInRange( verify->DatarateParams.Datarate, DR_0, DR_5 );
        }
        case PHY_RX_DR:
        {
            return RegionCommonValueInRange( verify->DatarateParams.Datarate, US915_HYBRID_RX_MIN_DATARATE, US915_HYBRID_RX_MAX_DATARATE );
        }
        case PHY_DEF_TX_POWER:
        case PHY_TX_POWER:
        {
            // Remark: switched min and max!
            return RegionCommonValueInRange( verify->TxPower, US915_HYBRID_MAX_TX_POWER, US915_HYBRID_MIN_TX_POWER );
        }
        case PHY_DUTY_CYCLE:
        {
            return US915_HYBRID_DUTY_CYCLE_ENABLED;
        }
        default:
            return false;
    }
}

void RegionUS915HybridApplyCFList( ApplyCFListParams_t* applyCFList )
{
    return;
}

bool RegionUS915HybridChanMaskSet( ChanMaskSetParams_t* chanMaskSet )
{
    uint8_t nbChannels = RegionCommonCountChannels( chanMaskSet->ChannelsMaskIn, 0, 4 );

    // Check the number of active channels
    if( ( nbChannels < 2 ) &&
        ( nbChannels > 0 ) )
    {
        return false;
    }

    // Validate the channels mask
    if( ValidateChannelsMask( chanMaskSet->ChannelsMaskIn ) == false  )
    {
        return false;
    }

    switch( chanMaskSet->ChannelsMaskType )
    {
        case CHANNELS_MASK:
        {
            RegionCommonChanMaskCopy( ChannelsMask, chanMaskSet->ChannelsMaskIn, 6 );

            for( uint8_t i = 0; i < 6; i++ )
            { // Copy-And the channels mask
                ChannelsMaskRemaining[i] &= ChannelsMask[i];
            }
            break;
        }
        case CHANNELS_DEFAULT_MASK:
        {
            RegionCommonChanMaskCopy( ChannelsDefaultMask, chanMaskSet->ChannelsMaskIn, 6 );
            break;
        }
        default:
            return false;
    }
    return true;
}

bool RegionUS915HybridAdrNext( AdrNextParams_t* adrNext, int8_t* drOut, int8_t* txPowOut, uint32_t* adrAckCounter )
{
    bool adrAckReq = false;
    int8_t datarate = adrNext->Datarate;
    int8_t txPower = adrNext->TxPower;
    GetPhyParams_t getPhy;
    PhyParam_t phyParam;

    // Report back the adr ack counter
    *adrAckCounter = adrNext->AdrAckCounter;

    if( adrNext->AdrEnabled == true )
    {
        if( datarate == US915_HYBRID_TX_MIN_DATARATE )
        {
            *adrAckCounter = 0;
            adrAckReq = false;
        }
        else
        {
            if( adrNext->AdrAckCounter >= US915_HYBRID_ADR_ACK_LIMIT )
            {
                adrAckReq = true;
                txPower = US915_HYBRID_MAX_TX_POWER;
            }
            else
            {
                adrAckReq = false;
            }
            if( adrNext->AdrAckCounter >= ( US915_HYBRID_ADR_ACK_LIMIT + US915_HYBRID_ADR_ACK_DELAY ) )
            {
                if( ( adrNext->AdrAckCounter % US915_HYBRID_ADR_ACK_DELAY ) == 1 )
                {
                    // Decrease the datarate
                    getPhy.Attribute = PHY_NEXT_LOWER_TX_DR;
                    getPhy.Datarate = datarate;
                    getPhy.UplinkDwellTime = adrNext->UplinkDwellTime;
                    phyParam = RegionUS915HybridGetPhyParam( &getPhy );
                    datarate = phyParam.Value;

                    if( datarate == US915_HYBRID_TX_MIN_DATARATE )
                    {
                        // We must set adrAckReq to false as soon as we reach the lowest datarate
                        adrAckReq = false;
                        if( adrNext->UpdateChanMask == true )
                        {
                            // Re-enable default channels
                            ReenableChannels( ChannelsMask[4], ChannelsMask );
                        }
                    }
                }
            }
        }
    }

    *drOut = datarate;
    *txPowOut = txPower;
    return adrAckReq;
}

void RegionUS915HybridComputeRxWindowParameters( int8_t datarate, uint8_t minRxSymbols, uint32_t rxError, RxConfigParams_t *rxConfigParams )
{
    double tSymbol = 0.0;

    // Get the datarate, perform a boundary check
    rxConfigParams->Datarate = MIN( datarate, US915_HYBRID_RX_MAX_DATARATE );
    rxConfigParams->Bandwidth = GetBandwidth( rxConfigParams->Datarate );

    tSymbol = RegionCommonComputeSymbolTimeLoRa( DataratesUS915_HYBRID[rxConfigParams->Datarate], BandwidthsUS915_HYBRID[rxConfigParams->Datarate] );

    RegionCommonComputeRxWindowParameters( tSymbol, minRxSymbols, rxError, Radio.GetWakeupTime( ), &rxConfigParams->WindowTimeout, &rxConfigParams->WindowOffset );
}

bool RegionUS915HybridRxConfig( RxConfigParams_t* rxConfig, int8_t* datarate )
{
    int8_t dr = rxConfig->Datarate;
    uint8_t maxPayload = 0;
    int8_t phyDr = 0;
    uint32_t frequency = rxConfig->Frequency;

    if( Radio.GetStatus( ) != RF_IDLE )
    {
        return false;
    }

    if( rxConfig->RxSlot == RX_SLOT_WIN_1 )
    {
        // Apply window 1 frequency
        frequency = US915_HYBRID_FIRST_RX1_CHANNEL + ( rxConfig->Channel % 8 ) * US915_HYBRID_STEPWIDTH_RX1_CHANNEL;
    }

    // Read the physical datarate from the datarates table
    phyDr = DataratesUS915_HYBRID[dr];

    Radio.SetChannel( frequency );

    // Radio configuration
    Radio.SetRxConfig( MODEM_LORA, rxConfig->Bandwidth, phyDr, 1, 0, 8, rxConfig->WindowTimeout, false, 0, false, 0, 0, true, rxConfig->RxContinuous );

    if( rxConfig->RepeaterSupport == true )
    {
        maxPayload = MaxPayloadOfDatarateRepeaterUS915_HYBRID[dr];
    }
    else
    {
        maxPayload = MaxPayloadOfDatarateUS915_HYBRID[dr];
    }
    Radio.SetMaxPayloadLength( MODEM_LORA, maxPayload + LORA_MAC_FRMPAYLOAD_OVERHEAD );

    *datarate = (uint8_t) dr;
    return true;
}

bool RegionUS915HybridTxConfig( TxConfigParams_t* txConfig, int8_t* txPower, TimerTime_t* txTimeOnAir )
{
    int8_t phyDr = DataratesUS915_HYBRID[txConfig->Datarate];
    int8_t txPowerLimited = LimitTxPower( txConfig->TxPower, Bands[Channels[txConfig->Channel].Band].TxMaxPower, txConfig->Datarate, ChannelsMask );
    uint32_t bandwidth = GetBandwidth( txConfig->Datarate );
    int8_t phyTxPower = 0;

    // Calculate physical TX power
    phyTxPower = RegionCommonComputeTxPower( txPowerLimited, US915_HYBRID_DEFAULT_MAX_ERP, 0 );

    // Setup the radio frequency
    Radio.SetChannel( Channels[txConfig->Channel].Frequency );

    Radio.SetTxConfig( MODEM_LORA, phyTxPower, 0, bandwidth, phyDr, 1, 8, false, true, 0, 0, false, 3000 );

    // Setup maximum payload lenght of the radio driver
    Radio.SetMaxPayloadLength( MODEM_LORA, txConfig->PktLen );
    // Get the time-on-air of the next tx frame
    *txTimeOnAir = Radio.TimeOnAir( MODEM_LORA, txConfig->PktLen );
    *txPower = txPowerLimited;

    return true;
}

uint8_t RegionUS915HybridLinkAdrReq( LinkAdrReqParams_t* linkAdrReq, int8_t* drOut, int8_t* txPowOut, uint8_t* nbRepOut, uint8_t* nbBytesParsed )
{
    uint8_t status = 0x07;
    RegionCommonLinkAdrParams_t linkAdrParams;
    uint8_t nextIndex = 0;
    uint8_t bytesProcessed = 0;
    uint16_t channelsMask[6] = { 0, 0, 0, 0, 0, 0 };
    GetPhyParams_t getPhy;
    PhyParam_t phyParam;
    RegionCommonLinkAdrReqVerifyParams_t linkAdrVerifyParams;

    // Initialize local copy of channels mask
    RegionCommonChanMaskCopy( channelsMask, ChannelsMask, 6 );

    while( bytesProcessed < linkAdrReq->PayloadSize )
    {
        nextIndex = RegionCommonParseLinkAdrReq( &( linkAdrReq->Payload[bytesProcessed] ), &linkAdrParams );

        if( nextIndex == 0 )
            break; // break loop, since no more request has been found

        // Update bytes processed
        bytesProcessed += nextIndex;

        // Revert status, as we only check the last ADR request for the channel mask KO
        status = 0x07;

        if( linkAdrParams.ChMaskCtrl == 6 )
        {
            // Enable all 125 kHz channels
            channelsMask[0] = 0xFFFF;
            channelsMask[1] = 0xFFFF;
            channelsMask[2] = 0xFFFF;
            channelsMask[3] = 0xFFFF;
            // Apply chMask to channels 64 to 71
            channelsMask[4] = linkAdrParams.ChMask;
        }
        else if( linkAdrParams.ChMaskCtrl == 7 )
        {
            // Disable all 125 kHz channels
            channelsMask[0] = 0x0000;
            channelsMask[1] = 0x0000;
            channelsMask[2] = 0x0000;
            channelsMask[3] = 0x0000;
            // Apply chMask to channels 64 to 71
            channelsMask[4] = linkAdrParams.ChMask;
        }
        else if( linkAdrParams.ChMaskCtrl == 5 )
        {
            // RFU
            status &= 0xFE; // Channel mask KO
        }
        else
        {
            channelsMask[linkAdrParams.ChMaskCtrl] = linkAdrParams.ChMask;
        }
    }

    // FCC 15.247 paragraph F mandates to hop on at least 2 125 kHz channels
    if( ( linkAdrParams.Datarate < DR_4 ) && ( RegionCommonCountChannels( channelsMask, 0, 4 ) < 2 ) )
    {
        status &= 0xFE; // Channel mask KO
    }

    if( ValidateChannelsMask( channelsMask ) == false )
    {
        status &= 0xFE; // Channel mask KO
    }

    // Get the minimum possible datarate
    getPhy.Attribute = PHY_MIN_TX_DR;
    getPhy.UplinkDwellTime = linkAdrReq->UplinkDwellTime;
    phyParam = RegionUS915HybridGetPhyParam( &getPhy );

    linkAdrVerifyParams.Status = status;
    linkAdrVerifyParams.AdrEnabled = linkAdrReq->AdrEnabled;
    linkAdrVerifyParams.Datarate = linkAdrParams.Datarate;
    linkAdrVerifyParams.TxPower = linkAdrParams.TxPower;
    linkAdrVerifyParams.NbRep = linkAdrParams.NbRep;
    linkAdrVerifyParams.CurrentDatarate = linkAdrReq->CurrentDatarate;
    linkAdrVerifyParams.CurrentTxPower = linkAdrReq->CurrentTxPower;
    linkAdrVerifyParams.CurrentNbRep = linkAdrReq->CurrentNbRep;
    linkAdrVerifyParams.NbChannels = US915_HYBRID_MAX_NB_CHANNELS;
    linkAdrVerifyParams.ChannelsMask = channelsMask;
    linkAdrVerifyParams.MinDatarate = ( int8_t )phyParam.Value;
    linkAdrVerifyParams.MaxDatarate = US915_HYBRID_TX_MAX_DATARATE;
    linkAdrVerifyParams.Channels = Channels;
    linkAdrVerifyParams.MinTxPower = US915_HYBRID_MIN_TX_POWER;
    linkAdrVerifyParams.MaxTxPower = US915_HYBRID_MAX_TX_POWER;

    // Verify the parameters and update, if necessary
    status = RegionCommonLinkAdrReqVerifyParams( &linkAdrVerifyParams, &linkAdrParams.Datarate, &linkAdrParams.TxPower, &linkAdrParams.NbRep );

    // Update channelsMask if everything is correct
    if( status == 0x07 )
    {
        // Copy Mask
        RegionCommonChanMaskCopy( ChannelsMask, channelsMask, 6 );

        ChannelsMaskRemaining[0] &= ChannelsMask[0];
        ChannelsMaskRemaining[1] &= ChannelsMask[1];
        ChannelsMaskRemaining[2] &= ChannelsMask[2];
        ChannelsMaskRemaining[3] &= ChannelsMask[3];
        ChannelsMaskRemaining[4] = ChannelsMask[4];
        ChannelsMaskRemaining[5] = ChannelsMask[5];
    }

    // Update status variables
    *drOut = linkAdrParams.Datarate;
    *txPowOut = linkAdrParams.TxPower;
    *nbRepOut = linkAdrParams.NbRep;
    *nbBytesParsed = bytesProcessed;

    return status;
}

uint8_t RegionUS915HybridRxParamSetupReq( RxParamSetupReqParams_t* rxParamSetupReq )
{
    uint8_t status = 0x07;
    uint32_t freq = rxParamSetupReq->Frequency;

    // Verify radio frequency
    if( ( Radio.CheckRfFrequency( freq ) == false ) ||
        ( freq < US915_HYBRID_FIRST_RX1_CHANNEL ) ||
        ( freq > US915_HYBRID_LAST_RX1_CHANNEL ) ||
        ( ( ( freq - ( uint32_t ) US915_HYBRID_FIRST_RX1_CHANNEL ) % ( uint32_t ) US915_HYBRID_STEPWIDTH_RX1_CHANNEL ) != 0 ) )
    {
        status &= 0xFE; // Channel frequency KO
    }

    // Verify datarate
    if( RegionCommonValueInRange( rxParamSetupReq->Datarate, US915_HYBRID_RX_MIN_DATARATE, US915_HYBRID_RX_MAX_DATARATE ) == false )
    {
        status &= 0xFD; // Datarate KO
    }
    if( ( RegionCommonValueInRange( rxParamSetupReq->Datarate, DR_5, DR_7 ) == true ) ||
        ( rxParamSetupReq->Datarate > DR_13 ) )
    {
        status &= 0xFD; // Datarate KO
    }

    // Verify datarate offset
    if( RegionCommonValueInRange( rxParamSetupReq->DrOffset, US915_HYBRID_MIN_RX1_DR_OFFSET, US915_HYBRID_MAX_RX1_DR_OFFSET ) == false )
    {
        status &= 0xFB; // Rx1DrOffset range KO
    }

    return status;
}

uint8_t RegionUS915HybridNewChannelReq( NewChannelReqParams_t* newChannelReq )
{
    // Datarate and frequency KO
    return 0;
}

int8_t RegionUS915HybridTxParamSetupReq( TxParamSetupReqParams_t* txParamSetupReq )
{
    return -1;
}

uint8_t RegionUS915HybridDlChannelReq( DlChannelReqParams_t* dlChannelReq )
{
    return 0;
}

int8_t RegionUS915HybridAlternateDr( int8_t currentDr )
{
    static int8_t trialsCount = 0;

    // Re-enable 500 kHz default channels
    ReenableChannels( ChannelsMask[4], ChannelsMask );

    if( ( trialsCount & 0x01 ) == 0x01 )
    {
        currentDr = DR_4;
    }
    else
    {
        currentDr = DR_0;
    }
    trialsCount++;
    return currentDr;
}

void RegionUS915HybridCalcBackOff( CalcBackOffParams_t* calcBackOff )
{
    RegionCommonCalcBackOffParams_t calcBackOffParams;

    calcBackOffParams.Channels = Channels;
    calcBackOffParams.Bands = Bands;
    calcBackOffParams.LastTxIsJoinRequest = calcBackOff->LastTxIsJoinRequest;
    calcBackOffParams.Joined = calcBackOff->Joined;
    calcBackOffParams.DutyCycleEnabled = calcBackOff->DutyCycleEnabled;
    calcBackOffParams.Channel = calcBackOff->Channel;
    calcBackOffParams.ElapsedTime = calcBackOff->ElapsedTime;
    calcBackOffParams.TxTimeOnAir = calcBackOff->TxTimeOnAir;

    RegionCommonCalcBackOff( &calcBackOffParams );
}

LoRaMacStatus_t RegionUS915HybridNextChannel( NextChanParams_t* nextChanParams, uint8_t* channel, TimerTime_t* time, TimerTime_t* aggregatedTimeOff )
{
    uint8_t nbEnabledChannels = 0;
    uint8_t delayTx = 0;
    uint8_t enabledChannels[US915_HYBRID_MAX_NB_CHANNELS] = { 0 };
    TimerTime_t nextTxDelay = 0;

    // Count 125kHz channels
    if( RegionCommonCountChannels( ChannelsMaskRemaining, 0, 4 ) == 0 )
    { // Reactivate default channels
        RegionCommonChanMaskCopy( ChannelsMaskRemaining, ChannelsMask, 4  );
    }
    // Check other channels
    if( nextChanParams->Datarate >= DR_4 )
    {
        if( ( ChannelsMaskRemaining[4] & 0x00FF ) == 0 )
        {
            ChannelsMaskRemaining[4] = ChannelsMask[4];
        }
    }

    if( nextChanParams->AggrTimeOff <= TimerGetElapsedTime( nextChanParams->LastAggrTx ) )
    {
        // Reset Aggregated time off
        *aggregatedTimeOff = 0;

        // Update bands Time OFF
        nextTxDelay = RegionCommonUpdateBandTimeOff( nextChanParams->Joined, nextChanParams->DutyCycleEnabled, Bands, US915_HYBRID_MAX_NB_BANDS );

        // Search how many channels are enabled
        nbEnabledChannels = CountNbOfEnabledChannels( nextChanParams->Datarate,
                                                      ChannelsMaskRemaining, Channels,
                                                      Bands, enabledChannels, &delayTx );
    }
    else
    {
        delayTx++;
        nextTxDelay = nextChanParams->AggrTimeOff - TimerGetElapsedTime( nextChanParams->LastAggrTx );
    }

    if( nbEnabledChannels > 0 )
    {
        // We found a valid channel
        *channel = enabledChannels[randr( 0, nbEnabledChannels - 1 )];
        // Disable the channel in the mask
        RegionCommonChanDisable( ChannelsMaskRemaining, *channel, US915_HYBRID_MAX_NB_CHANNELS - 8 );

        *time = 0;
        return LORAMAC_STATUS_OK;
    }
    else
    {
        if( delayTx > 0 )
        {
            // Delay transmission due to AggregatedTimeOff or to a band time off
            *time = nextTxDelay;
            return LORAMAC_STATUS_DUTYCYCLE_RESTRICTED;
        }
        // Datarate not supported by any channel
        *time = 0;
        return LORAMAC_STATUS_NO_CHANNEL_FOUND;
    }
}

LoRaMacStatus_t RegionUS915HybridChannelAdd( ChannelAddParams_t* channelAdd )
{
    return LORAMAC_STATUS_PARAMETER_INVALID;
}

bool RegionUS915HybridChannelsRemove( ChannelRemoveParams_t* channelRemove  )
{
    return LORAMAC_STATUS_PARAMETER_INVALID;
}

void RegionUS915HybridSetContinuousWave( ContinuousWaveParams_t* continuousWave )
{
    int8_t txPowerLimited = LimitTxPower( continuousWave->TxPower, Bands[Channels[continuousWave->Channel].Band].TxMaxPower, continuousWave->Datarate, ChannelsMask );
    int8_t phyTxPower = 0;
    uint32_t frequency = Channels[continuousWave->Channel].Frequency;

    // Calculate physical TX power
    phyTxPower = RegionCommonComputeTxPower( txPowerLimited, US915_HYBRID_DEFAULT_MAX_ERP, 0 );

    Radio.SetTxContinuousWave( frequency, phyTxPower, continuousWave->Timeout );
}

uint8_t RegionUS915HybridApplyDrOffset( uint8_t downlinkDwellTime, int8_t dr, int8_t drOffset )
{
    int8_t datarate = DatarateOffsetsUS915_HYBRID[dr][drOffset];

    if( datarate < 0 )
    {
        datarate = DR_0;
    }
    return datarate;
}

void RegionUS915HybridRxBeaconSetup( RxBeaconSetup_t* rxBeaconSetup, uint8_t* outDr )
{
    RegionCommonRxBeaconSetupParams_t regionCommonRxBeaconSetup;

    regionCommonRxBeaconSetup.Datarates = DataratesUS915_HYBRID;
    regionCommonRxBeaconSetup.Frequency = rxBeaconSetup->Frequency;
    regionCommonRxBeaconSetup.BeaconSize = US915_HYBRID_BEACON_SIZE;
    regionCommonRxBeaconSetup.BeaconDatarate = US915_HYBRID_BEACON_CHANNEL_DR;
    regionCommonRxBeaconSetup.BeaconChannelBW = US915_HYBRID_BEACON_CHANNEL_BW;
    regionCommonRxBeaconSetup.RxTime = rxBeaconSetup->RxTime;
    regionCommonRxBeaconSetup.SymbolTimeout = rxBeaconSetup->SymbolTimeout;

    RegionCommonRxBeaconSetup( &regionCommonRxBeaconSetup );

    // Store downlink datarate
    *outDr = US915_HYBRID_BEACON_CHANNEL_DR;
}
<|MERGE_RESOLUTION|>--- conflicted
+++ resolved
@@ -1,1066 +1,1057 @@
-/*!
- * \file      RegionUS915-Hybrid.c
- *
- * \brief     Region implementation for US915 Hybrid
- *
- * \copyright Revised BSD License, see section \ref LICENSE.
- *
- * \code
- *                ______                              _
- *               / _____)             _              | |
- *              ( (____  _____ ____ _| |_ _____  ____| |__
- *               \____ \| ___ |    (_   _) ___ |/ ___)  _ \
- *               _____) ) ____| | | || |_| ____( (___| | | |
- *              (______/|_____)_|_|_| \__)_____)\____)_| |_|
- *              (C)2013-2017 Semtech
- *
- *               ___ _____ _   ___ _  _____ ___  ___  ___ ___
- *              / __|_   _/_\ / __| |/ / __/ _ \| _ \/ __| __|
- *              \__ \ | |/ _ \ (__| ' <| _| (_) |   / (__| _|
- *              |___/ |_/_/ \_\___|_|\_\_| \___/|_|_\\___|___|
- *              embedded.connectivity.solutions===============
- *
- * \endcode
- *
- * \author    Miguel Luis ( Semtech )
- *
- * \author    Gregory Cristian ( Semtech )
- *
- * \author    Daniel Jaeckle ( STACKFORCE )
-*/
-#include "utilities.h"
-
-#include "RegionCommon.h"
-#include "RegionUS915-Hybrid.h"
-
-// Definitions
-#define CHANNELS_MASK_SIZE              6
-
-// Global attributes
-/*!
- * LoRaMAC channels
- */
-static ChannelParams_t Channels[US915_HYBRID_MAX_NB_CHANNELS];
-
-/*!
- * LoRaMac bands
- */
-static Band_t Bands[US915_HYBRID_MAX_NB_BANDS] =
-{
-    US915_HYBRID_BAND0
-};
-
-/*!
- * LoRaMac channels mask
- */
-static uint16_t ChannelsMask[CHANNELS_MASK_SIZE];
-
-/*!
- * LoRaMac channels remaining
- */
-static uint16_t ChannelsMaskRemaining[CHANNELS_MASK_SIZE];
-
-/*!
- * LoRaMac channels default mask
- */
-static uint16_t ChannelsDefaultMask[CHANNELS_MASK_SIZE];
-
-// Static functions
-static int8_t GetNextLowerTxDr( int8_t dr, int8_t minDr )
-{
-    uint8_t nextLowerDr = 0;
-
-    if( dr == minDr )
-    {
-        nextLowerDr = minDr;
-    }
-    else
-    {
-        nextLowerDr = dr - 1;
-    }
-    return nextLowerDr;
-}
-
-static uint32_t GetBandwidth( uint32_t drIndex )
-{
-    switch( BandwidthsUS915_HYBRID[drIndex] )
-    {
-        default:
-        case 125000:
-            return 0;
-        case 250000:
-            return 1;
-        case 500000:
-            return 2;
-    }
-}
-
-static void ReenableChannels( uint16_t mask, uint16_t* channelsMask )
-{
-    uint16_t blockMask = mask;
-
-    for( uint8_t i = 0, j = 0; i < 4; i++, j += 2 )
-    {
-        channelsMask[i] = 0;
-        if( ( blockMask & ( 1 << j ) ) != 0 )
-        {
-            channelsMask[i] |= 0x00FF;
-        }
-        if( ( blockMask & ( 1 << ( j + 1 ) ) ) != 0 )
-        {
-            channelsMask[i] |= 0xFF00;
-        }
-    }
-    channelsMask[4] = blockMask;
-    channelsMask[5] = 0x0000;
-}
-
-static uint8_t CountBits( uint16_t mask, uint8_t nbBits )
-{
-    uint8_t nbActiveBits = 0;
-
-    for( uint8_t j = 0; j < nbBits; j++ )
-    {
-        if( ( mask & ( 1 << j ) ) == ( 1 << j ) )
-        {
-            nbActiveBits++;
-        }
-    }
-    return nbActiveBits;
-}
-
-static int8_t LimitTxPower( int8_t txPower, int8_t maxBandTxPower, int8_t datarate, uint16_t* channelsMask )
-{
-    int8_t txPowerResult = txPower;
-
-    // Limit tx power to the band max
-    txPowerResult =  MAX( txPower, maxBandTxPower );
-
-    if( datarate == DR_4 )
-    {// Limit tx power to max 26dBm
-        txPowerResult = MAX( txPower, TX_POWER_2 );
-    }
-    else
-    {
-        if( RegionCommonCountChannels( channelsMask, 0, 4 ) < 50 )
-        {// Limit tx power to max 21dBm
-            txPowerResult = MAX( txPower, TX_POWER_5 );
-        }
-    }
-    return txPowerResult;
-}
-
-static bool ValidateChannelsMask( uint16_t* channelsMask )
-{
-    bool chanMaskState = false;
-    uint16_t block1 = 0;
-    uint16_t block2 = 0;
-    uint8_t index = 0;
-    uint16_t channelsMaskCpy[6];
-
-    // Copy channels mask to not change the input
-    for( uint8_t i = 0; i < 4; i++ )
-    {
-        channelsMaskCpy[i] = channelsMask[i];
-    }
-
-    for( uint8_t i = 0; i < 4; i++ )
-    {
-        block1 = channelsMaskCpy[i] & 0x00FF;
-        block2 = channelsMaskCpy[i] & 0xFF00;
-
-        if( CountBits( block1, 16 ) > 5 )
-        {
-            channelsMaskCpy[i] &= block1;
-            channelsMaskCpy[4] = 1 << ( i * 2 );
-            chanMaskState = true;
-            index = i;
-            break;
-        }
-        else if( CountBits( block2, 16 ) > 5 )
-        {
-            channelsMaskCpy[i] &= block2;
-            channelsMaskCpy[4] = 1 << ( i * 2 + 1 );
-            chanMaskState = true;
-            index = i;
-            break;
-        }
-    }
-
-    // Do only change the channel mask, if we have found a valid block.
-    if( chanMaskState == true )
-    {
-        // Copy channels mask back again
-        for( uint8_t i = 0; i < 4; i++ )
-        {
-            channelsMask[i] = channelsMaskCpy[i];
-
-            if( i != index )
-            {
-                channelsMask[i] = 0;
-            }
-        }
-        channelsMask[4] = channelsMaskCpy[4];
-    }
-    return chanMaskState;
-}
-
-static uint8_t CountNbOfEnabledChannels( uint8_t datarate, uint16_t* channelsMask, ChannelParams_t* channels, Band_t* bands, uint8_t* enabledChannels, uint8_t* delayTx )
-{
-    uint8_t nbEnabledChannels = 0;
-    uint8_t delayTransmission = 0;
-
-    for( uint8_t i = 0, k = 0; i < US915_HYBRID_MAX_NB_CHANNELS; i += 16, k++ )
-    {
-        for( uint8_t j = 0; j < 16; j++ )
-        {
-            if( ( channelsMask[k] & ( 1 << j ) ) != 0 )
-            {
-                if( channels[i + j].Frequency == 0 )
-                { // Check if the channel is enabled
-                    continue;
-                }
-                if( RegionCommonValueInRange( datarate, channels[i + j].DrRange.Fields.Min,
-                                              channels[i + j].DrRange.Fields.Max ) == false )
-                { // Check if the current channel selection supports the given datarate
-                    continue;
-                }
-                if( bands[channels[i + j].Band].TimeOff > 0 )
-                { // Check if the band is available for transmission
-                    delayTransmission++;
-                    continue;
-                }
-                enabledChannels[nbEnabledChannels++] = i + j;
-            }
-        }
-    }
-
-    *delayTx = delayTransmission;
-    return nbEnabledChannels;
-}
-
-PhyParam_t RegionUS915HybridGetPhyParam( GetPhyParams_t* getPhy )
-{
-    PhyParam_t phyParam = { 0 };
-
-    switch( getPhy->Attribute )
-    {
-        case PHY_MIN_RX_DR:
-        {
-            phyParam.Value = US915_HYBRID_RX_MIN_DATARATE;
-            break;
-        }
-        case PHY_MIN_TX_DR:
-        {
-            phyParam.Value = US915_HYBRID_TX_MIN_DATARATE;
-            break;
-        }
-        case PHY_DEF_TX_DR:
-        {
-            phyParam.Value = US915_HYBRID_DEFAULT_DATARATE;
-            break;
-        }
-        case PHY_NEXT_LOWER_TX_DR:
-        {
-            phyParam.Value = GetNextLowerTxDr( getPhy->Datarate, US915_HYBRID_TX_MIN_DATARATE );
-            break;
-        }
-        case PHY_DEF_TX_POWER:
-        {
-            phyParam.Value = US915_HYBRID_DEFAULT_TX_POWER;
-            break;
-        }
-        case PHY_MAX_PAYLOAD:
-        {
-            phyParam.Value = MaxPayloadOfDatarateUS915_HYBRID[getPhy->Datarate];
-            break;
-        }
-        case PHY_MAX_PAYLOAD_REPEATER:
-        {
-            phyParam.Value = MaxPayloadOfDatarateRepeaterUS915_HYBRID[getPhy->Datarate];
-            break;
-        }
-        case PHY_DUTY_CYCLE:
-        {
-            phyParam.Value = US915_HYBRID_DUTY_CYCLE_ENABLED;
-            break;
-        }
-        case PHY_MAX_RX_WINDOW:
-        {
-            phyParam.Value = US915_HYBRID_MAX_RX_WINDOW;
-            break;
-        }
-        case PHY_RECEIVE_DELAY1:
-        {
-            phyParam.Value = US915_HYBRID_RECEIVE_DELAY1;
-            break;
-        }
-        case PHY_RECEIVE_DELAY2:
-        {
-            phyParam.Value = US915_HYBRID_RECEIVE_DELAY2;
-            break;
-        }
-        case PHY_JOIN_ACCEPT_DELAY1:
-        {
-            phyParam.Value = US915_HYBRID_JOIN_ACCEPT_DELAY1;
-            break;
-        }
-        case PHY_JOIN_ACCEPT_DELAY2:
-        {
-            phyParam.Value = US915_HYBRID_JOIN_ACCEPT_DELAY2;
-            break;
-        }
-        case PHY_MAX_FCNT_GAP:
-        {
-            phyParam.Value = US915_HYBRID_MAX_FCNT_GAP;
-            break;
-        }
-        case PHY_ACK_TIMEOUT:
-        {
-            phyParam.Value = ( US915_HYBRID_ACKTIMEOUT + randr( -US915_HYBRID_ACK_TIMEOUT_RND, US915_HYBRID_ACK_TIMEOUT_RND ) );
-            break;
-        }
-        case PHY_DEF_DR1_OFFSET:
-        {
-            phyParam.Value = US915_HYBRID_DEFAULT_RX1_DR_OFFSET;
-            break;
-        }
-        case PHY_DEF_RX2_FREQUENCY:
-        {
-            phyParam.Value = US915_HYBRID_RX_WND_2_FREQ;
-            break;
-        }
-        case PHY_DEF_RX2_DR:
-        {
-            phyParam.Value = US915_HYBRID_RX_WND_2_DR;
-            break;
-        }
-        case PHY_CHANNELS_MASK:
-        {
-            phyParam.ChannelsMask = ChannelsMask;
-            break;
-        }
-        case PHY_CHANNELS_DEFAULT_MASK:
-        {
-            phyParam.ChannelsMask = ChannelsDefaultMask;
-            break;
-        }
-        case PHY_MAX_NB_CHANNELS:
-        {
-            phyParam.Value = US915_HYBRID_MAX_NB_CHANNELS;
-            break;
-        }
-        case PHY_CHANNELS:
-        {
-            phyParam.Channels = Channels;
-            break;
-        }
-        case PHY_DEF_UPLINK_DWELL_TIME:
-        case PHY_DEF_DOWNLINK_DWELL_TIME:
-        {
-            phyParam.Value = 0;
-            break;
-        }
-        case PHY_DEF_MAX_EIRP:
-        case PHY_DEF_ANTENNA_GAIN:
-        {
-            phyParam.fValue = 0;
-            break;
-        }
-<<<<<<< HEAD
-        case PHY_NB_JOIN_TRIALS:
-        case PHY_DEF_NB_JOIN_TRIALS:
-        {
-            phyParam.Value = 2;
-            break;
-        }
-        case PHY_BEACON_INTERVAL:
-        {
-            phyParam.Value = US915_HYBRID_BEACON_INTERVAL;
-            break;
-        }
-        case PHY_BEACON_RESERVED:
-        {
-            phyParam.Value = US915_HYBRID_BEACON_RESERVED;
-            break;
-        }
-        case PHY_BEACON_GUARD:
-        {
-            phyParam.Value = US915_HYBRID_BEACON_GUARD;
-            break;
-        }
-        case PHY_BEACON_WINDOW:
-        {
-            phyParam.Value = US915_HYBRID_BEACON_WINDOW;
-            break;
-        }
-        case PHY_BEACON_WINDOW_SLOTS:
-        {
-            phyParam.Value = US915_HYBRID_BEACON_WINDOW_SLOTS;
-            break;
-        }
-        case PHY_PING_SLOT_WINDOW:
-        {
-            phyParam.Value = US915_HYBRID_PING_SLOT_WINDOW;
-            break;
-        }
-        case PHY_BEACON_SYMBOL_TO_DEFAULT:
-        {
-            phyParam.Value = US915_HYBRID_BEACON_SYMBOL_TO_DEFAULT;
-            break;
-        }
-        case PHY_BEACON_SYMBOL_TO_EXPANSION_MAX:
-        {
-            phyParam.Value = US915_HYBRID_BEACON_SYMBOL_TO_EXPANSION_MAX;
-            break;
-        }
-        case PHY_PING_SLOT_SYMBOL_TO_EXPANSION_MAX:
-        {
-            phyParam.Value = US915_HYBRID_PING_SLOT_SYMBOL_TO_EXPANSION_MAX;
-            break;
-        }
-        case PHY_BEACON_SYMBOL_TO_EXPANSION_FACTOR:
-        {
-            phyParam.Value = US915_HYBRID_BEACON_SYMBOL_TO_EXPANSION_FACTOR;
-            break;
-        }
-        case PHY_PING_SLOT_SYMBOL_TO_EXPANSION_FACTOR:
-        {
-            phyParam.Value = US915_HYBRID_PING_SLOT_SYMBOL_TO_EXPANSION_FACTOR;
-            break;
-        }
-        case PHY_MAX_BEACON_LESS_PERIOD:
-        {
-            phyParam.Value = US915_HYBRID_MAX_BEACON_LESS_PERIOD;
-            break;
-        }
-        case PHY_BEACON_DELAY_BEACON_TIMING_ANS:
-        {
-            phyParam.Value = US915_HYBRID_BEACON_DELAY_BEACON_TIMING_ANS;
-            break;
-        }
-        case PHY_BEACON_CHANNEL_FREQ:
-        {
-            phyParam.Value = US915_HYBRID_BEACON_CHANNEL_FREQ;
-            break;
-        }
-        case PHY_BEACON_FORMAT:
-        {
-            phyParam.BeaconFormat.BeaconSize = US915_HYBRID_BEACON_SIZE;
-            phyParam.BeaconFormat.Rfu1Size = US915_HYBRID_RFU1_SIZE;
-            phyParam.BeaconFormat.Rfu2Size = US915_HYBRID_RFU2_SIZE;
-            break;
-        }
-        case PHY_BEACON_CHANNEL_DR:
-        {
-            phyParam.Value = US915_HYBRID_BEACON_CHANNEL_DR;
-            break;
-        }
-        case PHY_BEACON_CHANNEL_STEPWIDTH:
-        {
-            phyParam.Value = US915_HYBRID_BEACON_CHANNEL_STEPWIDTH;
-            break;
-        }
-        case PHY_BEACON_NB_CHANNELS:
-        {
-            phyParam.Value = US915_HYBRID_BEACON_NB_CHANNELS;
-            break;
-        }
-=======
->>>>>>> 62ff45d7
-        default:
-        {
-            break;
-        }
-    }
-
-    return phyParam;
-}
-
-void RegionUS915HybridSetBandTxDone( SetBandTxDoneParams_t* txDone )
-{
-    RegionCommonSetBandTxDone( txDone->Joined, &Bands[Channels[txDone->Channel].Band], txDone->LastTxDoneTime );
-}
-
-void RegionUS915HybridInitDefaults( InitType_t type )
-{
-    switch( type )
-    {
-        case INIT_TYPE_INIT:
-        {
-            // Channels
-            // 125 kHz channels
-            for( uint8_t i = 0; i < US915_HYBRID_MAX_NB_CHANNELS - 8; i++ )
-            {
-                Channels[i].Frequency = 902300000 + i * 200000;
-                Channels[i].DrRange.Value = ( DR_3 << 4 ) | DR_0;
-                Channels[i].Band = 0;
-            }
-            // 500 kHz channels
-            for( uint8_t i = US915_HYBRID_MAX_NB_CHANNELS - 8; i < US915_HYBRID_MAX_NB_CHANNELS; i++ )
-            {
-                Channels[i].Frequency = 903000000 + ( i - ( US915_HYBRID_MAX_NB_CHANNELS - 8 ) ) * 1600000;
-                Channels[i].DrRange.Value = ( DR_4 << 4 ) | DR_4;
-                Channels[i].Band = 0;
-            }
-
-            // ChannelsMask
-            ChannelsDefaultMask[0] = 0x00FF;
-            ChannelsDefaultMask[1] = 0x0000;
-            ChannelsDefaultMask[2] = 0x0000;
-            ChannelsDefaultMask[3] = 0x0000;
-            ChannelsDefaultMask[4] = 0x0001;
-            ChannelsDefaultMask[5] = 0x0000;
-
-            // Copy channels default mask
-            RegionCommonChanMaskCopy( ChannelsMask, ChannelsDefaultMask, 6 );
-
-            // Copy into channels mask remaining
-            RegionCommonChanMaskCopy( ChannelsMaskRemaining, ChannelsMask, 6 );
-            break;
-        }
-        case INIT_TYPE_RESTORE:
-        {
-            ReenableChannels( ChannelsDefaultMask[4], ChannelsMask );
-
-            for( uint8_t i = 0; i < 6; i++ )
-            { // Copy-And the channels mask
-                ChannelsMaskRemaining[i] &= ChannelsMask[i];
-            }
-            break;
-        }
-        default:
-        {
-            break;
-        }
-    }
-}
-
-bool RegionUS915HybridVerify( VerifyParams_t* verify, PhyAttribute_t phyAttribute )
-{
-    switch( phyAttribute )
-    {
-        case PHY_TX_DR:
-        {
-            return RegionCommonValueInRange( verify->DatarateParams.Datarate, US915_HYBRID_TX_MIN_DATARATE, US915_HYBRID_TX_MAX_DATARATE );
-        }
-        case PHY_DEF_TX_DR:
-        {
-            return RegionCommonValueInRange( verify->DatarateParams.Datarate, DR_0, DR_5 );
-        }
-        case PHY_RX_DR:
-        {
-            return RegionCommonValueInRange( verify->DatarateParams.Datarate, US915_HYBRID_RX_MIN_DATARATE, US915_HYBRID_RX_MAX_DATARATE );
-        }
-        case PHY_DEF_TX_POWER:
-        case PHY_TX_POWER:
-        {
-            // Remark: switched min and max!
-            return RegionCommonValueInRange( verify->TxPower, US915_HYBRID_MAX_TX_POWER, US915_HYBRID_MIN_TX_POWER );
-        }
-        case PHY_DUTY_CYCLE:
-        {
-            return US915_HYBRID_DUTY_CYCLE_ENABLED;
-        }
-        default:
-            return false;
-    }
-}
-
-void RegionUS915HybridApplyCFList( ApplyCFListParams_t* applyCFList )
-{
-    return;
-}
-
-bool RegionUS915HybridChanMaskSet( ChanMaskSetParams_t* chanMaskSet )
-{
-    uint8_t nbChannels = RegionCommonCountChannels( chanMaskSet->ChannelsMaskIn, 0, 4 );
-
-    // Check the number of active channels
-    if( ( nbChannels < 2 ) &&
-        ( nbChannels > 0 ) )
-    {
-        return false;
-    }
-
-    // Validate the channels mask
-    if( ValidateChannelsMask( chanMaskSet->ChannelsMaskIn ) == false  )
-    {
-        return false;
-    }
-
-    switch( chanMaskSet->ChannelsMaskType )
-    {
-        case CHANNELS_MASK:
-        {
-            RegionCommonChanMaskCopy( ChannelsMask, chanMaskSet->ChannelsMaskIn, 6 );
-
-            for( uint8_t i = 0; i < 6; i++ )
-            { // Copy-And the channels mask
-                ChannelsMaskRemaining[i] &= ChannelsMask[i];
-            }
-            break;
-        }
-        case CHANNELS_DEFAULT_MASK:
-        {
-            RegionCommonChanMaskCopy( ChannelsDefaultMask, chanMaskSet->ChannelsMaskIn, 6 );
-            break;
-        }
-        default:
-            return false;
-    }
-    return true;
-}
-
-bool RegionUS915HybridAdrNext( AdrNextParams_t* adrNext, int8_t* drOut, int8_t* txPowOut, uint32_t* adrAckCounter )
-{
-    bool adrAckReq = false;
-    int8_t datarate = adrNext->Datarate;
-    int8_t txPower = adrNext->TxPower;
-    GetPhyParams_t getPhy;
-    PhyParam_t phyParam;
-
-    // Report back the adr ack counter
-    *adrAckCounter = adrNext->AdrAckCounter;
-
-    if( adrNext->AdrEnabled == true )
-    {
-        if( datarate == US915_HYBRID_TX_MIN_DATARATE )
-        {
-            *adrAckCounter = 0;
-            adrAckReq = false;
-        }
-        else
-        {
-            if( adrNext->AdrAckCounter >= US915_HYBRID_ADR_ACK_LIMIT )
-            {
-                adrAckReq = true;
-                txPower = US915_HYBRID_MAX_TX_POWER;
-            }
-            else
-            {
-                adrAckReq = false;
-            }
-            if( adrNext->AdrAckCounter >= ( US915_HYBRID_ADR_ACK_LIMIT + US915_HYBRID_ADR_ACK_DELAY ) )
-            {
-                if( ( adrNext->AdrAckCounter % US915_HYBRID_ADR_ACK_DELAY ) == 1 )
-                {
-                    // Decrease the datarate
-                    getPhy.Attribute = PHY_NEXT_LOWER_TX_DR;
-                    getPhy.Datarate = datarate;
-                    getPhy.UplinkDwellTime = adrNext->UplinkDwellTime;
-                    phyParam = RegionUS915HybridGetPhyParam( &getPhy );
-                    datarate = phyParam.Value;
-
-                    if( datarate == US915_HYBRID_TX_MIN_DATARATE )
-                    {
-                        // We must set adrAckReq to false as soon as we reach the lowest datarate
-                        adrAckReq = false;
-                        if( adrNext->UpdateChanMask == true )
-                        {
-                            // Re-enable default channels
-                            ReenableChannels( ChannelsMask[4], ChannelsMask );
-                        }
-                    }
-                }
-            }
-        }
-    }
-
-    *drOut = datarate;
-    *txPowOut = txPower;
-    return adrAckReq;
-}
-
-void RegionUS915HybridComputeRxWindowParameters( int8_t datarate, uint8_t minRxSymbols, uint32_t rxError, RxConfigParams_t *rxConfigParams )
-{
-    double tSymbol = 0.0;
-
-    // Get the datarate, perform a boundary check
-    rxConfigParams->Datarate = MIN( datarate, US915_HYBRID_RX_MAX_DATARATE );
-    rxConfigParams->Bandwidth = GetBandwidth( rxConfigParams->Datarate );
-
-    tSymbol = RegionCommonComputeSymbolTimeLoRa( DataratesUS915_HYBRID[rxConfigParams->Datarate], BandwidthsUS915_HYBRID[rxConfigParams->Datarate] );
-
-    RegionCommonComputeRxWindowParameters( tSymbol, minRxSymbols, rxError, Radio.GetWakeupTime( ), &rxConfigParams->WindowTimeout, &rxConfigParams->WindowOffset );
-}
-
-bool RegionUS915HybridRxConfig( RxConfigParams_t* rxConfig, int8_t* datarate )
-{
-    int8_t dr = rxConfig->Datarate;
-    uint8_t maxPayload = 0;
-    int8_t phyDr = 0;
-    uint32_t frequency = rxConfig->Frequency;
-
-    if( Radio.GetStatus( ) != RF_IDLE )
-    {
-        return false;
-    }
-
-    if( rxConfig->RxSlot == RX_SLOT_WIN_1 )
-    {
-        // Apply window 1 frequency
-        frequency = US915_HYBRID_FIRST_RX1_CHANNEL + ( rxConfig->Channel % 8 ) * US915_HYBRID_STEPWIDTH_RX1_CHANNEL;
-    }
-
-    // Read the physical datarate from the datarates table
-    phyDr = DataratesUS915_HYBRID[dr];
-
-    Radio.SetChannel( frequency );
-
-    // Radio configuration
-    Radio.SetRxConfig( MODEM_LORA, rxConfig->Bandwidth, phyDr, 1, 0, 8, rxConfig->WindowTimeout, false, 0, false, 0, 0, true, rxConfig->RxContinuous );
-
-    if( rxConfig->RepeaterSupport == true )
-    {
-        maxPayload = MaxPayloadOfDatarateRepeaterUS915_HYBRID[dr];
-    }
-    else
-    {
-        maxPayload = MaxPayloadOfDatarateUS915_HYBRID[dr];
-    }
-    Radio.SetMaxPayloadLength( MODEM_LORA, maxPayload + LORA_MAC_FRMPAYLOAD_OVERHEAD );
-
-    *datarate = (uint8_t) dr;
-    return true;
-}
-
-bool RegionUS915HybridTxConfig( TxConfigParams_t* txConfig, int8_t* txPower, TimerTime_t* txTimeOnAir )
-{
-    int8_t phyDr = DataratesUS915_HYBRID[txConfig->Datarate];
-    int8_t txPowerLimited = LimitTxPower( txConfig->TxPower, Bands[Channels[txConfig->Channel].Band].TxMaxPower, txConfig->Datarate, ChannelsMask );
-    uint32_t bandwidth = GetBandwidth( txConfig->Datarate );
-    int8_t phyTxPower = 0;
-
-    // Calculate physical TX power
-    phyTxPower = RegionCommonComputeTxPower( txPowerLimited, US915_HYBRID_DEFAULT_MAX_ERP, 0 );
-
-    // Setup the radio frequency
-    Radio.SetChannel( Channels[txConfig->Channel].Frequency );
-
-    Radio.SetTxConfig( MODEM_LORA, phyTxPower, 0, bandwidth, phyDr, 1, 8, false, true, 0, 0, false, 3000 );
-
-    // Setup maximum payload lenght of the radio driver
-    Radio.SetMaxPayloadLength( MODEM_LORA, txConfig->PktLen );
-    // Get the time-on-air of the next tx frame
-    *txTimeOnAir = Radio.TimeOnAir( MODEM_LORA, txConfig->PktLen );
-    *txPower = txPowerLimited;
-
-    return true;
-}
-
-uint8_t RegionUS915HybridLinkAdrReq( LinkAdrReqParams_t* linkAdrReq, int8_t* drOut, int8_t* txPowOut, uint8_t* nbRepOut, uint8_t* nbBytesParsed )
-{
-    uint8_t status = 0x07;
-    RegionCommonLinkAdrParams_t linkAdrParams;
-    uint8_t nextIndex = 0;
-    uint8_t bytesProcessed = 0;
-    uint16_t channelsMask[6] = { 0, 0, 0, 0, 0, 0 };
-    GetPhyParams_t getPhy;
-    PhyParam_t phyParam;
-    RegionCommonLinkAdrReqVerifyParams_t linkAdrVerifyParams;
-
-    // Initialize local copy of channels mask
-    RegionCommonChanMaskCopy( channelsMask, ChannelsMask, 6 );
-
-    while( bytesProcessed < linkAdrReq->PayloadSize )
-    {
-        nextIndex = RegionCommonParseLinkAdrReq( &( linkAdrReq->Payload[bytesProcessed] ), &linkAdrParams );
-
-        if( nextIndex == 0 )
-            break; // break loop, since no more request has been found
-
-        // Update bytes processed
-        bytesProcessed += nextIndex;
-
-        // Revert status, as we only check the last ADR request for the channel mask KO
-        status = 0x07;
-
-        if( linkAdrParams.ChMaskCtrl == 6 )
-        {
-            // Enable all 125 kHz channels
-            channelsMask[0] = 0xFFFF;
-            channelsMask[1] = 0xFFFF;
-            channelsMask[2] = 0xFFFF;
-            channelsMask[3] = 0xFFFF;
-            // Apply chMask to channels 64 to 71
-            channelsMask[4] = linkAdrParams.ChMask;
-        }
-        else if( linkAdrParams.ChMaskCtrl == 7 )
-        {
-            // Disable all 125 kHz channels
-            channelsMask[0] = 0x0000;
-            channelsMask[1] = 0x0000;
-            channelsMask[2] = 0x0000;
-            channelsMask[3] = 0x0000;
-            // Apply chMask to channels 64 to 71
-            channelsMask[4] = linkAdrParams.ChMask;
-        }
-        else if( linkAdrParams.ChMaskCtrl == 5 )
-        {
-            // RFU
-            status &= 0xFE; // Channel mask KO
-        }
-        else
-        {
-            channelsMask[linkAdrParams.ChMaskCtrl] = linkAdrParams.ChMask;
-        }
-    }
-
-    // FCC 15.247 paragraph F mandates to hop on at least 2 125 kHz channels
-    if( ( linkAdrParams.Datarate < DR_4 ) && ( RegionCommonCountChannels( channelsMask, 0, 4 ) < 2 ) )
-    {
-        status &= 0xFE; // Channel mask KO
-    }
-
-    if( ValidateChannelsMask( channelsMask ) == false )
-    {
-        status &= 0xFE; // Channel mask KO
-    }
-
-    // Get the minimum possible datarate
-    getPhy.Attribute = PHY_MIN_TX_DR;
-    getPhy.UplinkDwellTime = linkAdrReq->UplinkDwellTime;
-    phyParam = RegionUS915HybridGetPhyParam( &getPhy );
-
-    linkAdrVerifyParams.Status = status;
-    linkAdrVerifyParams.AdrEnabled = linkAdrReq->AdrEnabled;
-    linkAdrVerifyParams.Datarate = linkAdrParams.Datarate;
-    linkAdrVerifyParams.TxPower = linkAdrParams.TxPower;
-    linkAdrVerifyParams.NbRep = linkAdrParams.NbRep;
-    linkAdrVerifyParams.CurrentDatarate = linkAdrReq->CurrentDatarate;
-    linkAdrVerifyParams.CurrentTxPower = linkAdrReq->CurrentTxPower;
-    linkAdrVerifyParams.CurrentNbRep = linkAdrReq->CurrentNbRep;
-    linkAdrVerifyParams.NbChannels = US915_HYBRID_MAX_NB_CHANNELS;
-    linkAdrVerifyParams.ChannelsMask = channelsMask;
-    linkAdrVerifyParams.MinDatarate = ( int8_t )phyParam.Value;
-    linkAdrVerifyParams.MaxDatarate = US915_HYBRID_TX_MAX_DATARATE;
-    linkAdrVerifyParams.Channels = Channels;
-    linkAdrVerifyParams.MinTxPower = US915_HYBRID_MIN_TX_POWER;
-    linkAdrVerifyParams.MaxTxPower = US915_HYBRID_MAX_TX_POWER;
-
-    // Verify the parameters and update, if necessary
-    status = RegionCommonLinkAdrReqVerifyParams( &linkAdrVerifyParams, &linkAdrParams.Datarate, &linkAdrParams.TxPower, &linkAdrParams.NbRep );
-
-    // Update channelsMask if everything is correct
-    if( status == 0x07 )
-    {
-        // Copy Mask
-        RegionCommonChanMaskCopy( ChannelsMask, channelsMask, 6 );
-
-        ChannelsMaskRemaining[0] &= ChannelsMask[0];
-        ChannelsMaskRemaining[1] &= ChannelsMask[1];
-        ChannelsMaskRemaining[2] &= ChannelsMask[2];
-        ChannelsMaskRemaining[3] &= ChannelsMask[3];
-        ChannelsMaskRemaining[4] = ChannelsMask[4];
-        ChannelsMaskRemaining[5] = ChannelsMask[5];
-    }
-
-    // Update status variables
-    *drOut = linkAdrParams.Datarate;
-    *txPowOut = linkAdrParams.TxPower;
-    *nbRepOut = linkAdrParams.NbRep;
-    *nbBytesParsed = bytesProcessed;
-
-    return status;
-}
-
-uint8_t RegionUS915HybridRxParamSetupReq( RxParamSetupReqParams_t* rxParamSetupReq )
-{
-    uint8_t status = 0x07;
-    uint32_t freq = rxParamSetupReq->Frequency;
-
-    // Verify radio frequency
-    if( ( Radio.CheckRfFrequency( freq ) == false ) ||
-        ( freq < US915_HYBRID_FIRST_RX1_CHANNEL ) ||
-        ( freq > US915_HYBRID_LAST_RX1_CHANNEL ) ||
-        ( ( ( freq - ( uint32_t ) US915_HYBRID_FIRST_RX1_CHANNEL ) % ( uint32_t ) US915_HYBRID_STEPWIDTH_RX1_CHANNEL ) != 0 ) )
-    {
-        status &= 0xFE; // Channel frequency KO
-    }
-
-    // Verify datarate
-    if( RegionCommonValueInRange( rxParamSetupReq->Datarate, US915_HYBRID_RX_MIN_DATARATE, US915_HYBRID_RX_MAX_DATARATE ) == false )
-    {
-        status &= 0xFD; // Datarate KO
-    }
-    if( ( RegionCommonValueInRange( rxParamSetupReq->Datarate, DR_5, DR_7 ) == true ) ||
-        ( rxParamSetupReq->Datarate > DR_13 ) )
-    {
-        status &= 0xFD; // Datarate KO
-    }
-
-    // Verify datarate offset
-    if( RegionCommonValueInRange( rxParamSetupReq->DrOffset, US915_HYBRID_MIN_RX1_DR_OFFSET, US915_HYBRID_MAX_RX1_DR_OFFSET ) == false )
-    {
-        status &= 0xFB; // Rx1DrOffset range KO
-    }
-
-    return status;
-}
-
-uint8_t RegionUS915HybridNewChannelReq( NewChannelReqParams_t* newChannelReq )
-{
-    // Datarate and frequency KO
-    return 0;
-}
-
-int8_t RegionUS915HybridTxParamSetupReq( TxParamSetupReqParams_t* txParamSetupReq )
-{
-    return -1;
-}
-
-uint8_t RegionUS915HybridDlChannelReq( DlChannelReqParams_t* dlChannelReq )
-{
-    return 0;
-}
-
-int8_t RegionUS915HybridAlternateDr( int8_t currentDr )
-{
-    static int8_t trialsCount = 0;
-
-    // Re-enable 500 kHz default channels
-    ReenableChannels( ChannelsMask[4], ChannelsMask );
-
-    if( ( trialsCount & 0x01 ) == 0x01 )
-    {
-        currentDr = DR_4;
-    }
-    else
-    {
-        currentDr = DR_0;
-    }
-    trialsCount++;
-    return currentDr;
-}
-
-void RegionUS915HybridCalcBackOff( CalcBackOffParams_t* calcBackOff )
-{
-    RegionCommonCalcBackOffParams_t calcBackOffParams;
-
-    calcBackOffParams.Channels = Channels;
-    calcBackOffParams.Bands = Bands;
-    calcBackOffParams.LastTxIsJoinRequest = calcBackOff->LastTxIsJoinRequest;
-    calcBackOffParams.Joined = calcBackOff->Joined;
-    calcBackOffParams.DutyCycleEnabled = calcBackOff->DutyCycleEnabled;
-    calcBackOffParams.Channel = calcBackOff->Channel;
-    calcBackOffParams.ElapsedTime = calcBackOff->ElapsedTime;
-    calcBackOffParams.TxTimeOnAir = calcBackOff->TxTimeOnAir;
-
-    RegionCommonCalcBackOff( &calcBackOffParams );
-}
-
-LoRaMacStatus_t RegionUS915HybridNextChannel( NextChanParams_t* nextChanParams, uint8_t* channel, TimerTime_t* time, TimerTime_t* aggregatedTimeOff )
-{
-    uint8_t nbEnabledChannels = 0;
-    uint8_t delayTx = 0;
-    uint8_t enabledChannels[US915_HYBRID_MAX_NB_CHANNELS] = { 0 };
-    TimerTime_t nextTxDelay = 0;
-
-    // Count 125kHz channels
-    if( RegionCommonCountChannels( ChannelsMaskRemaining, 0, 4 ) == 0 )
-    { // Reactivate default channels
-        RegionCommonChanMaskCopy( ChannelsMaskRemaining, ChannelsMask, 4  );
-    }
-    // Check other channels
-    if( nextChanParams->Datarate >= DR_4 )
-    {
-        if( ( ChannelsMaskRemaining[4] & 0x00FF ) == 0 )
-        {
-            ChannelsMaskRemaining[4] = ChannelsMask[4];
-        }
-    }
-
-    if( nextChanParams->AggrTimeOff <= TimerGetElapsedTime( nextChanParams->LastAggrTx ) )
-    {
-        // Reset Aggregated time off
-        *aggregatedTimeOff = 0;
-
-        // Update bands Time OFF
-        nextTxDelay = RegionCommonUpdateBandTimeOff( nextChanParams->Joined, nextChanParams->DutyCycleEnabled, Bands, US915_HYBRID_MAX_NB_BANDS );
-
-        // Search how many channels are enabled
-        nbEnabledChannels = CountNbOfEnabledChannels( nextChanParams->Datarate,
-                                                      ChannelsMaskRemaining, Channels,
-                                                      Bands, enabledChannels, &delayTx );
-    }
-    else
-    {
-        delayTx++;
-        nextTxDelay = nextChanParams->AggrTimeOff - TimerGetElapsedTime( nextChanParams->LastAggrTx );
-    }
-
-    if( nbEnabledChannels > 0 )
-    {
-        // We found a valid channel
-        *channel = enabledChannels[randr( 0, nbEnabledChannels - 1 )];
-        // Disable the channel in the mask
-        RegionCommonChanDisable( ChannelsMaskRemaining, *channel, US915_HYBRID_MAX_NB_CHANNELS - 8 );
-
-        *time = 0;
-        return LORAMAC_STATUS_OK;
-    }
-    else
-    {
-        if( delayTx > 0 )
-        {
-            // Delay transmission due to AggregatedTimeOff or to a band time off
-            *time = nextTxDelay;
-            return LORAMAC_STATUS_DUTYCYCLE_RESTRICTED;
-        }
-        // Datarate not supported by any channel
-        *time = 0;
-        return LORAMAC_STATUS_NO_CHANNEL_FOUND;
-    }
-}
-
-LoRaMacStatus_t RegionUS915HybridChannelAdd( ChannelAddParams_t* channelAdd )
-{
-    return LORAMAC_STATUS_PARAMETER_INVALID;
-}
-
-bool RegionUS915HybridChannelsRemove( ChannelRemoveParams_t* channelRemove  )
-{
-    return LORAMAC_STATUS_PARAMETER_INVALID;
-}
-
-void RegionUS915HybridSetContinuousWave( ContinuousWaveParams_t* continuousWave )
-{
-    int8_t txPowerLimited = LimitTxPower( continuousWave->TxPower, Bands[Channels[continuousWave->Channel].Band].TxMaxPower, continuousWave->Datarate, ChannelsMask );
-    int8_t phyTxPower = 0;
-    uint32_t frequency = Channels[continuousWave->Channel].Frequency;
-
-    // Calculate physical TX power
-    phyTxPower = RegionCommonComputeTxPower( txPowerLimited, US915_HYBRID_DEFAULT_MAX_ERP, 0 );
-
-    Radio.SetTxContinuousWave( frequency, phyTxPower, continuousWave->Timeout );
-}
-
-uint8_t RegionUS915HybridApplyDrOffset( uint8_t downlinkDwellTime, int8_t dr, int8_t drOffset )
-{
-    int8_t datarate = DatarateOffsetsUS915_HYBRID[dr][drOffset];
-
-    if( datarate < 0 )
-    {
-        datarate = DR_0;
-    }
-    return datarate;
-}
-
-void RegionUS915HybridRxBeaconSetup( RxBeaconSetup_t* rxBeaconSetup, uint8_t* outDr )
-{
-    RegionCommonRxBeaconSetupParams_t regionCommonRxBeaconSetup;
-
-    regionCommonRxBeaconSetup.Datarates = DataratesUS915_HYBRID;
-    regionCommonRxBeaconSetup.Frequency = rxBeaconSetup->Frequency;
-    regionCommonRxBeaconSetup.BeaconSize = US915_HYBRID_BEACON_SIZE;
-    regionCommonRxBeaconSetup.BeaconDatarate = US915_HYBRID_BEACON_CHANNEL_DR;
-    regionCommonRxBeaconSetup.BeaconChannelBW = US915_HYBRID_BEACON_CHANNEL_BW;
-    regionCommonRxBeaconSetup.RxTime = rxBeaconSetup->RxTime;
-    regionCommonRxBeaconSetup.SymbolTimeout = rxBeaconSetup->SymbolTimeout;
-
-    RegionCommonRxBeaconSetup( &regionCommonRxBeaconSetup );
-
-    // Store downlink datarate
-    *outDr = US915_HYBRID_BEACON_CHANNEL_DR;
-}
+/*!
+ * \file      RegionUS915-Hybrid.c
+ *
+ * \brief     Region implementation for US915 Hybrid
+ *
+ * \copyright Revised BSD License, see section \ref LICENSE.
+ *
+ * \code
+ *                ______                              _
+ *               / _____)             _              | |
+ *              ( (____  _____ ____ _| |_ _____  ____| |__
+ *               \____ \| ___ |    (_   _) ___ |/ ___)  _ \
+ *               _____) ) ____| | | || |_| ____( (___| | | |
+ *              (______/|_____)_|_|_| \__)_____)\____)_| |_|
+ *              (C)2013-2017 Semtech
+ *
+ *               ___ _____ _   ___ _  _____ ___  ___  ___ ___
+ *              / __|_   _/_\ / __| |/ / __/ _ \| _ \/ __| __|
+ *              \__ \ | |/ _ \ (__| ' <| _| (_) |   / (__| _|
+ *              |___/ |_/_/ \_\___|_|\_\_| \___/|_|_\\___|___|
+ *              embedded.connectivity.solutions===============
+ *
+ * \endcode
+ *
+ * \author    Miguel Luis ( Semtech )
+ *
+ * \author    Gregory Cristian ( Semtech )
+ *
+ * \author    Daniel Jaeckle ( STACKFORCE )
+*/
+#include "utilities.h"
+
+#include "RegionCommon.h"
+#include "RegionUS915-Hybrid.h"
+
+// Definitions
+#define CHANNELS_MASK_SIZE              6
+
+// Global attributes
+/*!
+ * LoRaMAC channels
+ */
+static ChannelParams_t Channels[US915_HYBRID_MAX_NB_CHANNELS];
+
+/*!
+ * LoRaMac bands
+ */
+static Band_t Bands[US915_HYBRID_MAX_NB_BANDS] =
+{
+    US915_HYBRID_BAND0
+};
+
+/*!
+ * LoRaMac channels mask
+ */
+static uint16_t ChannelsMask[CHANNELS_MASK_SIZE];
+
+/*!
+ * LoRaMac channels remaining
+ */
+static uint16_t ChannelsMaskRemaining[CHANNELS_MASK_SIZE];
+
+/*!
+ * LoRaMac channels default mask
+ */
+static uint16_t ChannelsDefaultMask[CHANNELS_MASK_SIZE];
+
+// Static functions
+static int8_t GetNextLowerTxDr( int8_t dr, int8_t minDr )
+{
+    uint8_t nextLowerDr = 0;
+
+    if( dr == minDr )
+    {
+        nextLowerDr = minDr;
+    }
+    else
+    {
+        nextLowerDr = dr - 1;
+    }
+    return nextLowerDr;
+}
+
+static uint32_t GetBandwidth( uint32_t drIndex )
+{
+    switch( BandwidthsUS915_HYBRID[drIndex] )
+    {
+        default:
+        case 125000:
+            return 0;
+        case 250000:
+            return 1;
+        case 500000:
+            return 2;
+    }
+}
+
+static void ReenableChannels( uint16_t mask, uint16_t* channelsMask )
+{
+    uint16_t blockMask = mask;
+
+    for( uint8_t i = 0, j = 0; i < 4; i++, j += 2 )
+    {
+        channelsMask[i] = 0;
+        if( ( blockMask & ( 1 << j ) ) != 0 )
+        {
+            channelsMask[i] |= 0x00FF;
+        }
+        if( ( blockMask & ( 1 << ( j + 1 ) ) ) != 0 )
+        {
+            channelsMask[i] |= 0xFF00;
+        }
+    }
+    channelsMask[4] = blockMask;
+    channelsMask[5] = 0x0000;
+}
+
+static uint8_t CountBits( uint16_t mask, uint8_t nbBits )
+{
+    uint8_t nbActiveBits = 0;
+
+    for( uint8_t j = 0; j < nbBits; j++ )
+    {
+        if( ( mask & ( 1 << j ) ) == ( 1 << j ) )
+        {
+            nbActiveBits++;
+        }
+    }
+    return nbActiveBits;
+}
+
+static int8_t LimitTxPower( int8_t txPower, int8_t maxBandTxPower, int8_t datarate, uint16_t* channelsMask )
+{
+    int8_t txPowerResult = txPower;
+
+    // Limit tx power to the band max
+    txPowerResult =  MAX( txPower, maxBandTxPower );
+
+    if( datarate == DR_4 )
+    {// Limit tx power to max 26dBm
+        txPowerResult = MAX( txPower, TX_POWER_2 );
+    }
+    else
+    {
+        if( RegionCommonCountChannels( channelsMask, 0, 4 ) < 50 )
+        {// Limit tx power to max 21dBm
+            txPowerResult = MAX( txPower, TX_POWER_5 );
+        }
+    }
+    return txPowerResult;
+}
+
+static bool ValidateChannelsMask( uint16_t* channelsMask )
+{
+    bool chanMaskState = false;
+    uint16_t block1 = 0;
+    uint16_t block2 = 0;
+    uint8_t index = 0;
+    uint16_t channelsMaskCpy[6];
+
+    // Copy channels mask to not change the input
+    for( uint8_t i = 0; i < 4; i++ )
+    {
+        channelsMaskCpy[i] = channelsMask[i];
+    }
+
+    for( uint8_t i = 0; i < 4; i++ )
+    {
+        block1 = channelsMaskCpy[i] & 0x00FF;
+        block2 = channelsMaskCpy[i] & 0xFF00;
+
+        if( CountBits( block1, 16 ) > 5 )
+        {
+            channelsMaskCpy[i] &= block1;
+            channelsMaskCpy[4] = 1 << ( i * 2 );
+            chanMaskState = true;
+            index = i;
+            break;
+        }
+        else if( CountBits( block2, 16 ) > 5 )
+        {
+            channelsMaskCpy[i] &= block2;
+            channelsMaskCpy[4] = 1 << ( i * 2 + 1 );
+            chanMaskState = true;
+            index = i;
+            break;
+        }
+    }
+
+    // Do only change the channel mask, if we have found a valid block.
+    if( chanMaskState == true )
+    {
+        // Copy channels mask back again
+        for( uint8_t i = 0; i < 4; i++ )
+        {
+            channelsMask[i] = channelsMaskCpy[i];
+
+            if( i != index )
+            {
+                channelsMask[i] = 0;
+            }
+        }
+        channelsMask[4] = channelsMaskCpy[4];
+    }
+    return chanMaskState;
+}
+
+static uint8_t CountNbOfEnabledChannels( uint8_t datarate, uint16_t* channelsMask, ChannelParams_t* channels, Band_t* bands, uint8_t* enabledChannels, uint8_t* delayTx )
+{
+    uint8_t nbEnabledChannels = 0;
+    uint8_t delayTransmission = 0;
+
+    for( uint8_t i = 0, k = 0; i < US915_HYBRID_MAX_NB_CHANNELS; i += 16, k++ )
+    {
+        for( uint8_t j = 0; j < 16; j++ )
+        {
+            if( ( channelsMask[k] & ( 1 << j ) ) != 0 )
+            {
+                if( channels[i + j].Frequency == 0 )
+                { // Check if the channel is enabled
+                    continue;
+                }
+                if( RegionCommonValueInRange( datarate, channels[i + j].DrRange.Fields.Min,
+                                              channels[i + j].DrRange.Fields.Max ) == false )
+                { // Check if the current channel selection supports the given datarate
+                    continue;
+                }
+                if( bands[channels[i + j].Band].TimeOff > 0 )
+                { // Check if the band is available for transmission
+                    delayTransmission++;
+                    continue;
+                }
+                enabledChannels[nbEnabledChannels++] = i + j;
+            }
+        }
+    }
+
+    *delayTx = delayTransmission;
+    return nbEnabledChannels;
+}
+
+PhyParam_t RegionUS915HybridGetPhyParam( GetPhyParams_t* getPhy )
+{
+    PhyParam_t phyParam = { 0 };
+
+    switch( getPhy->Attribute )
+    {
+        case PHY_MIN_RX_DR:
+        {
+            phyParam.Value = US915_HYBRID_RX_MIN_DATARATE;
+            break;
+        }
+        case PHY_MIN_TX_DR:
+        {
+            phyParam.Value = US915_HYBRID_TX_MIN_DATARATE;
+            break;
+        }
+        case PHY_DEF_TX_DR:
+        {
+            phyParam.Value = US915_HYBRID_DEFAULT_DATARATE;
+            break;
+        }
+        case PHY_NEXT_LOWER_TX_DR:
+        {
+            phyParam.Value = GetNextLowerTxDr( getPhy->Datarate, US915_HYBRID_TX_MIN_DATARATE );
+            break;
+        }
+        case PHY_DEF_TX_POWER:
+        {
+            phyParam.Value = US915_HYBRID_DEFAULT_TX_POWER;
+            break;
+        }
+        case PHY_MAX_PAYLOAD:
+        {
+            phyParam.Value = MaxPayloadOfDatarateUS915_HYBRID[getPhy->Datarate];
+            break;
+        }
+        case PHY_MAX_PAYLOAD_REPEATER:
+        {
+            phyParam.Value = MaxPayloadOfDatarateRepeaterUS915_HYBRID[getPhy->Datarate];
+            break;
+        }
+        case PHY_DUTY_CYCLE:
+        {
+            phyParam.Value = US915_HYBRID_DUTY_CYCLE_ENABLED;
+            break;
+        }
+        case PHY_MAX_RX_WINDOW:
+        {
+            phyParam.Value = US915_HYBRID_MAX_RX_WINDOW;
+            break;
+        }
+        case PHY_RECEIVE_DELAY1:
+        {
+            phyParam.Value = US915_HYBRID_RECEIVE_DELAY1;
+            break;
+        }
+        case PHY_RECEIVE_DELAY2:
+        {
+            phyParam.Value = US915_HYBRID_RECEIVE_DELAY2;
+            break;
+        }
+        case PHY_JOIN_ACCEPT_DELAY1:
+        {
+            phyParam.Value = US915_HYBRID_JOIN_ACCEPT_DELAY1;
+            break;
+        }
+        case PHY_JOIN_ACCEPT_DELAY2:
+        {
+            phyParam.Value = US915_HYBRID_JOIN_ACCEPT_DELAY2;
+            break;
+        }
+        case PHY_MAX_FCNT_GAP:
+        {
+            phyParam.Value = US915_HYBRID_MAX_FCNT_GAP;
+            break;
+        }
+        case PHY_ACK_TIMEOUT:
+        {
+            phyParam.Value = ( US915_HYBRID_ACKTIMEOUT + randr( -US915_HYBRID_ACK_TIMEOUT_RND, US915_HYBRID_ACK_TIMEOUT_RND ) );
+            break;
+        }
+        case PHY_DEF_DR1_OFFSET:
+        {
+            phyParam.Value = US915_HYBRID_DEFAULT_RX1_DR_OFFSET;
+            break;
+        }
+        case PHY_DEF_RX2_FREQUENCY:
+        {
+            phyParam.Value = US915_HYBRID_RX_WND_2_FREQ;
+            break;
+        }
+        case PHY_DEF_RX2_DR:
+        {
+            phyParam.Value = US915_HYBRID_RX_WND_2_DR;
+            break;
+        }
+        case PHY_CHANNELS_MASK:
+        {
+            phyParam.ChannelsMask = ChannelsMask;
+            break;
+        }
+        case PHY_CHANNELS_DEFAULT_MASK:
+        {
+            phyParam.ChannelsMask = ChannelsDefaultMask;
+            break;
+        }
+        case PHY_MAX_NB_CHANNELS:
+        {
+            phyParam.Value = US915_HYBRID_MAX_NB_CHANNELS;
+            break;
+        }
+        case PHY_CHANNELS:
+        {
+            phyParam.Channels = Channels;
+            break;
+        }
+        case PHY_DEF_UPLINK_DWELL_TIME:
+        case PHY_DEF_DOWNLINK_DWELL_TIME:
+        {
+            phyParam.Value = 0;
+            break;
+        }
+        case PHY_DEF_MAX_EIRP:
+        case PHY_DEF_ANTENNA_GAIN:
+        {
+            phyParam.fValue = 0;
+            break;
+        }
+        case PHY_BEACON_INTERVAL:
+        {
+            phyParam.Value = US915_HYBRID_BEACON_INTERVAL;
+            break;
+        }
+        case PHY_BEACON_RESERVED:
+        {
+            phyParam.Value = US915_HYBRID_BEACON_RESERVED;
+            break;
+        }
+        case PHY_BEACON_GUARD:
+        {
+            phyParam.Value = US915_HYBRID_BEACON_GUARD;
+            break;
+        }
+        case PHY_BEACON_WINDOW:
+        {
+            phyParam.Value = US915_HYBRID_BEACON_WINDOW;
+            break;
+        }
+        case PHY_BEACON_WINDOW_SLOTS:
+        {
+            phyParam.Value = US915_HYBRID_BEACON_WINDOW_SLOTS;
+            break;
+        }
+        case PHY_PING_SLOT_WINDOW:
+        {
+            phyParam.Value = US915_HYBRID_PING_SLOT_WINDOW;
+            break;
+        }
+        case PHY_BEACON_SYMBOL_TO_DEFAULT:
+        {
+            phyParam.Value = US915_HYBRID_BEACON_SYMBOL_TO_DEFAULT;
+            break;
+        }
+        case PHY_BEACON_SYMBOL_TO_EXPANSION_MAX:
+        {
+            phyParam.Value = US915_HYBRID_BEACON_SYMBOL_TO_EXPANSION_MAX;
+            break;
+        }
+        case PHY_PING_SLOT_SYMBOL_TO_EXPANSION_MAX:
+        {
+            phyParam.Value = US915_HYBRID_PING_SLOT_SYMBOL_TO_EXPANSION_MAX;
+            break;
+        }
+        case PHY_BEACON_SYMBOL_TO_EXPANSION_FACTOR:
+        {
+            phyParam.Value = US915_HYBRID_BEACON_SYMBOL_TO_EXPANSION_FACTOR;
+            break;
+        }
+        case PHY_PING_SLOT_SYMBOL_TO_EXPANSION_FACTOR:
+        {
+            phyParam.Value = US915_HYBRID_PING_SLOT_SYMBOL_TO_EXPANSION_FACTOR;
+            break;
+        }
+        case PHY_MAX_BEACON_LESS_PERIOD:
+        {
+            phyParam.Value = US915_HYBRID_MAX_BEACON_LESS_PERIOD;
+            break;
+        }
+        case PHY_BEACON_DELAY_BEACON_TIMING_ANS:
+        {
+            phyParam.Value = US915_HYBRID_BEACON_DELAY_BEACON_TIMING_ANS;
+            break;
+        }
+        case PHY_BEACON_CHANNEL_FREQ:
+        {
+            phyParam.Value = US915_HYBRID_BEACON_CHANNEL_FREQ;
+            break;
+        }
+        case PHY_BEACON_FORMAT:
+        {
+            phyParam.BeaconFormat.BeaconSize = US915_HYBRID_BEACON_SIZE;
+            phyParam.BeaconFormat.Rfu1Size = US915_HYBRID_RFU1_SIZE;
+            phyParam.BeaconFormat.Rfu2Size = US915_HYBRID_RFU2_SIZE;
+            break;
+        }
+        case PHY_BEACON_CHANNEL_DR:
+        {
+            phyParam.Value = US915_HYBRID_BEACON_CHANNEL_DR;
+            break;
+        }
+        case PHY_BEACON_CHANNEL_STEPWIDTH:
+        {
+            phyParam.Value = US915_HYBRID_BEACON_CHANNEL_STEPWIDTH;
+            break;
+        }
+        case PHY_BEACON_NB_CHANNELS:
+        {
+            phyParam.Value = US915_HYBRID_BEACON_NB_CHANNELS;
+            break;
+        }
+        default:
+        {
+            break;
+        }
+    }
+
+    return phyParam;
+}
+
+void RegionUS915HybridSetBandTxDone( SetBandTxDoneParams_t* txDone )
+{
+    RegionCommonSetBandTxDone( txDone->Joined, &Bands[Channels[txDone->Channel].Band], txDone->LastTxDoneTime );
+}
+
+void RegionUS915HybridInitDefaults( InitType_t type )
+{
+    switch( type )
+    {
+        case INIT_TYPE_INIT:
+        {
+            // Channels
+            // 125 kHz channels
+            for( uint8_t i = 0; i < US915_HYBRID_MAX_NB_CHANNELS - 8; i++ )
+            {
+                Channels[i].Frequency = 902300000 + i * 200000;
+                Channels[i].DrRange.Value = ( DR_3 << 4 ) | DR_0;
+                Channels[i].Band = 0;
+            }
+            // 500 kHz channels
+            for( uint8_t i = US915_HYBRID_MAX_NB_CHANNELS - 8; i < US915_HYBRID_MAX_NB_CHANNELS; i++ )
+            {
+                Channels[i].Frequency = 903000000 + ( i - ( US915_HYBRID_MAX_NB_CHANNELS - 8 ) ) * 1600000;
+                Channels[i].DrRange.Value = ( DR_4 << 4 ) | DR_4;
+                Channels[i].Band = 0;
+            }
+
+            // ChannelsMask
+            ChannelsDefaultMask[0] = 0x00FF;
+            ChannelsDefaultMask[1] = 0x0000;
+            ChannelsDefaultMask[2] = 0x0000;
+            ChannelsDefaultMask[3] = 0x0000;
+            ChannelsDefaultMask[4] = 0x0001;
+            ChannelsDefaultMask[5] = 0x0000;
+
+            // Copy channels default mask
+            RegionCommonChanMaskCopy( ChannelsMask, ChannelsDefaultMask, 6 );
+
+            // Copy into channels mask remaining
+            RegionCommonChanMaskCopy( ChannelsMaskRemaining, ChannelsMask, 6 );
+            break;
+        }
+        case INIT_TYPE_RESTORE:
+        {
+            ReenableChannels( ChannelsDefaultMask[4], ChannelsMask );
+
+            for( uint8_t i = 0; i < 6; i++ )
+            { // Copy-And the channels mask
+                ChannelsMaskRemaining[i] &= ChannelsMask[i];
+            }
+            break;
+        }
+        default:
+        {
+            break;
+        }
+    }
+}
+
+bool RegionUS915HybridVerify( VerifyParams_t* verify, PhyAttribute_t phyAttribute )
+{
+    switch( phyAttribute )
+    {
+        case PHY_TX_DR:
+        {
+            return RegionCommonValueInRange( verify->DatarateParams.Datarate, US915_HYBRID_TX_MIN_DATARATE, US915_HYBRID_TX_MAX_DATARATE );
+        }
+        case PHY_DEF_TX_DR:
+        {
+            return RegionCommonValueInRange( verify->DatarateParams.Datarate, DR_0, DR_5 );
+        }
+        case PHY_RX_DR:
+        {
+            return RegionCommonValueInRange( verify->DatarateParams.Datarate, US915_HYBRID_RX_MIN_DATARATE, US915_HYBRID_RX_MAX_DATARATE );
+        }
+        case PHY_DEF_TX_POWER:
+        case PHY_TX_POWER:
+        {
+            // Remark: switched min and max!
+            return RegionCommonValueInRange( verify->TxPower, US915_HYBRID_MAX_TX_POWER, US915_HYBRID_MIN_TX_POWER );
+        }
+        case PHY_DUTY_CYCLE:
+        {
+            return US915_HYBRID_DUTY_CYCLE_ENABLED;
+        }
+        default:
+            return false;
+    }
+}
+
+void RegionUS915HybridApplyCFList( ApplyCFListParams_t* applyCFList )
+{
+    return;
+}
+
+bool RegionUS915HybridChanMaskSet( ChanMaskSetParams_t* chanMaskSet )
+{
+    uint8_t nbChannels = RegionCommonCountChannels( chanMaskSet->ChannelsMaskIn, 0, 4 );
+
+    // Check the number of active channels
+    if( ( nbChannels < 2 ) &&
+        ( nbChannels > 0 ) )
+    {
+        return false;
+    }
+
+    // Validate the channels mask
+    if( ValidateChannelsMask( chanMaskSet->ChannelsMaskIn ) == false  )
+    {
+        return false;
+    }
+
+    switch( chanMaskSet->ChannelsMaskType )
+    {
+        case CHANNELS_MASK:
+        {
+            RegionCommonChanMaskCopy( ChannelsMask, chanMaskSet->ChannelsMaskIn, 6 );
+
+            for( uint8_t i = 0; i < 6; i++ )
+            { // Copy-And the channels mask
+                ChannelsMaskRemaining[i] &= ChannelsMask[i];
+            }
+            break;
+        }
+        case CHANNELS_DEFAULT_MASK:
+        {
+            RegionCommonChanMaskCopy( ChannelsDefaultMask, chanMaskSet->ChannelsMaskIn, 6 );
+            break;
+        }
+        default:
+            return false;
+    }
+    return true;
+}
+
+bool RegionUS915HybridAdrNext( AdrNextParams_t* adrNext, int8_t* drOut, int8_t* txPowOut, uint32_t* adrAckCounter )
+{
+    bool adrAckReq = false;
+    int8_t datarate = adrNext->Datarate;
+    int8_t txPower = adrNext->TxPower;
+    GetPhyParams_t getPhy;
+    PhyParam_t phyParam;
+
+    // Report back the adr ack counter
+    *adrAckCounter = adrNext->AdrAckCounter;
+
+    if( adrNext->AdrEnabled == true )
+    {
+        if( datarate == US915_HYBRID_TX_MIN_DATARATE )
+        {
+            *adrAckCounter = 0;
+            adrAckReq = false;
+        }
+        else
+        {
+            if( adrNext->AdrAckCounter >= US915_HYBRID_ADR_ACK_LIMIT )
+            {
+                adrAckReq = true;
+                txPower = US915_HYBRID_MAX_TX_POWER;
+            }
+            else
+            {
+                adrAckReq = false;
+            }
+            if( adrNext->AdrAckCounter >= ( US915_HYBRID_ADR_ACK_LIMIT + US915_HYBRID_ADR_ACK_DELAY ) )
+            {
+                if( ( adrNext->AdrAckCounter % US915_HYBRID_ADR_ACK_DELAY ) == 1 )
+                {
+                    // Decrease the datarate
+                    getPhy.Attribute = PHY_NEXT_LOWER_TX_DR;
+                    getPhy.Datarate = datarate;
+                    getPhy.UplinkDwellTime = adrNext->UplinkDwellTime;
+                    phyParam = RegionUS915HybridGetPhyParam( &getPhy );
+                    datarate = phyParam.Value;
+
+                    if( datarate == US915_HYBRID_TX_MIN_DATARATE )
+                    {
+                        // We must set adrAckReq to false as soon as we reach the lowest datarate
+                        adrAckReq = false;
+                        if( adrNext->UpdateChanMask == true )
+                        {
+                            // Re-enable default channels
+                            ReenableChannels( ChannelsMask[4], ChannelsMask );
+                        }
+                    }
+                }
+            }
+        }
+    }
+
+    *drOut = datarate;
+    *txPowOut = txPower;
+    return adrAckReq;
+}
+
+void RegionUS915HybridComputeRxWindowParameters( int8_t datarate, uint8_t minRxSymbols, uint32_t rxError, RxConfigParams_t *rxConfigParams )
+{
+    double tSymbol = 0.0;
+
+    // Get the datarate, perform a boundary check
+    rxConfigParams->Datarate = MIN( datarate, US915_HYBRID_RX_MAX_DATARATE );
+    rxConfigParams->Bandwidth = GetBandwidth( rxConfigParams->Datarate );
+
+    tSymbol = RegionCommonComputeSymbolTimeLoRa( DataratesUS915_HYBRID[rxConfigParams->Datarate], BandwidthsUS915_HYBRID[rxConfigParams->Datarate] );
+
+    RegionCommonComputeRxWindowParameters( tSymbol, minRxSymbols, rxError, Radio.GetWakeupTime( ), &rxConfigParams->WindowTimeout, &rxConfigParams->WindowOffset );
+}
+
+bool RegionUS915HybridRxConfig( RxConfigParams_t* rxConfig, int8_t* datarate )
+{
+    int8_t dr = rxConfig->Datarate;
+    uint8_t maxPayload = 0;
+    int8_t phyDr = 0;
+    uint32_t frequency = rxConfig->Frequency;
+
+    if( Radio.GetStatus( ) != RF_IDLE )
+    {
+        return false;
+    }
+
+    if( rxConfig->RxSlot == RX_SLOT_WIN_1 )
+    {
+        // Apply window 1 frequency
+        frequency = US915_HYBRID_FIRST_RX1_CHANNEL + ( rxConfig->Channel % 8 ) * US915_HYBRID_STEPWIDTH_RX1_CHANNEL;
+    }
+
+    // Read the physical datarate from the datarates table
+    phyDr = DataratesUS915_HYBRID[dr];
+
+    Radio.SetChannel( frequency );
+
+    // Radio configuration
+    Radio.SetRxConfig( MODEM_LORA, rxConfig->Bandwidth, phyDr, 1, 0, 8, rxConfig->WindowTimeout, false, 0, false, 0, 0, true, rxConfig->RxContinuous );
+
+    if( rxConfig->RepeaterSupport == true )
+    {
+        maxPayload = MaxPayloadOfDatarateRepeaterUS915_HYBRID[dr];
+    }
+    else
+    {
+        maxPayload = MaxPayloadOfDatarateUS915_HYBRID[dr];
+    }
+    Radio.SetMaxPayloadLength( MODEM_LORA, maxPayload + LORA_MAC_FRMPAYLOAD_OVERHEAD );
+
+    *datarate = (uint8_t) dr;
+    return true;
+}
+
+bool RegionUS915HybridTxConfig( TxConfigParams_t* txConfig, int8_t* txPower, TimerTime_t* txTimeOnAir )
+{
+    int8_t phyDr = DataratesUS915_HYBRID[txConfig->Datarate];
+    int8_t txPowerLimited = LimitTxPower( txConfig->TxPower, Bands[Channels[txConfig->Channel].Band].TxMaxPower, txConfig->Datarate, ChannelsMask );
+    uint32_t bandwidth = GetBandwidth( txConfig->Datarate );
+    int8_t phyTxPower = 0;
+
+    // Calculate physical TX power
+    phyTxPower = RegionCommonComputeTxPower( txPowerLimited, US915_HYBRID_DEFAULT_MAX_ERP, 0 );
+
+    // Setup the radio frequency
+    Radio.SetChannel( Channels[txConfig->Channel].Frequency );
+
+    Radio.SetTxConfig( MODEM_LORA, phyTxPower, 0, bandwidth, phyDr, 1, 8, false, true, 0, 0, false, 3000 );
+
+    // Setup maximum payload lenght of the radio driver
+    Radio.SetMaxPayloadLength( MODEM_LORA, txConfig->PktLen );
+    // Get the time-on-air of the next tx frame
+    *txTimeOnAir = Radio.TimeOnAir( MODEM_LORA, txConfig->PktLen );
+    *txPower = txPowerLimited;
+
+    return true;
+}
+
+uint8_t RegionUS915HybridLinkAdrReq( LinkAdrReqParams_t* linkAdrReq, int8_t* drOut, int8_t* txPowOut, uint8_t* nbRepOut, uint8_t* nbBytesParsed )
+{
+    uint8_t status = 0x07;
+    RegionCommonLinkAdrParams_t linkAdrParams;
+    uint8_t nextIndex = 0;
+    uint8_t bytesProcessed = 0;
+    uint16_t channelsMask[6] = { 0, 0, 0, 0, 0, 0 };
+    GetPhyParams_t getPhy;
+    PhyParam_t phyParam;
+    RegionCommonLinkAdrReqVerifyParams_t linkAdrVerifyParams;
+
+    // Initialize local copy of channels mask
+    RegionCommonChanMaskCopy( channelsMask, ChannelsMask, 6 );
+
+    while( bytesProcessed < linkAdrReq->PayloadSize )
+    {
+        nextIndex = RegionCommonParseLinkAdrReq( &( linkAdrReq->Payload[bytesProcessed] ), &linkAdrParams );
+
+        if( nextIndex == 0 )
+            break; // break loop, since no more request has been found
+
+        // Update bytes processed
+        bytesProcessed += nextIndex;
+
+        // Revert status, as we only check the last ADR request for the channel mask KO
+        status = 0x07;
+
+        if( linkAdrParams.ChMaskCtrl == 6 )
+        {
+            // Enable all 125 kHz channels
+            channelsMask[0] = 0xFFFF;
+            channelsMask[1] = 0xFFFF;
+            channelsMask[2] = 0xFFFF;
+            channelsMask[3] = 0xFFFF;
+            // Apply chMask to channels 64 to 71
+            channelsMask[4] = linkAdrParams.ChMask;
+        }
+        else if( linkAdrParams.ChMaskCtrl == 7 )
+        {
+            // Disable all 125 kHz channels
+            channelsMask[0] = 0x0000;
+            channelsMask[1] = 0x0000;
+            channelsMask[2] = 0x0000;
+            channelsMask[3] = 0x0000;
+            // Apply chMask to channels 64 to 71
+            channelsMask[4] = linkAdrParams.ChMask;
+        }
+        else if( linkAdrParams.ChMaskCtrl == 5 )
+        {
+            // RFU
+            status &= 0xFE; // Channel mask KO
+        }
+        else
+        {
+            channelsMask[linkAdrParams.ChMaskCtrl] = linkAdrParams.ChMask;
+        }
+    }
+
+    // FCC 15.247 paragraph F mandates to hop on at least 2 125 kHz channels
+    if( ( linkAdrParams.Datarate < DR_4 ) && ( RegionCommonCountChannels( channelsMask, 0, 4 ) < 2 ) )
+    {
+        status &= 0xFE; // Channel mask KO
+    }
+
+    if( ValidateChannelsMask( channelsMask ) == false )
+    {
+        status &= 0xFE; // Channel mask KO
+    }
+
+    // Get the minimum possible datarate
+    getPhy.Attribute = PHY_MIN_TX_DR;
+    getPhy.UplinkDwellTime = linkAdrReq->UplinkDwellTime;
+    phyParam = RegionUS915HybridGetPhyParam( &getPhy );
+
+    linkAdrVerifyParams.Status = status;
+    linkAdrVerifyParams.AdrEnabled = linkAdrReq->AdrEnabled;
+    linkAdrVerifyParams.Datarate = linkAdrParams.Datarate;
+    linkAdrVerifyParams.TxPower = linkAdrParams.TxPower;
+    linkAdrVerifyParams.NbRep = linkAdrParams.NbRep;
+    linkAdrVerifyParams.CurrentDatarate = linkAdrReq->CurrentDatarate;
+    linkAdrVerifyParams.CurrentTxPower = linkAdrReq->CurrentTxPower;
+    linkAdrVerifyParams.CurrentNbRep = linkAdrReq->CurrentNbRep;
+    linkAdrVerifyParams.NbChannels = US915_HYBRID_MAX_NB_CHANNELS;
+    linkAdrVerifyParams.ChannelsMask = channelsMask;
+    linkAdrVerifyParams.MinDatarate = ( int8_t )phyParam.Value;
+    linkAdrVerifyParams.MaxDatarate = US915_HYBRID_TX_MAX_DATARATE;
+    linkAdrVerifyParams.Channels = Channels;
+    linkAdrVerifyParams.MinTxPower = US915_HYBRID_MIN_TX_POWER;
+    linkAdrVerifyParams.MaxTxPower = US915_HYBRID_MAX_TX_POWER;
+
+    // Verify the parameters and update, if necessary
+    status = RegionCommonLinkAdrReqVerifyParams( &linkAdrVerifyParams, &linkAdrParams.Datarate, &linkAdrParams.TxPower, &linkAdrParams.NbRep );
+
+    // Update channelsMask if everything is correct
+    if( status == 0x07 )
+    {
+        // Copy Mask
+        RegionCommonChanMaskCopy( ChannelsMask, channelsMask, 6 );
+
+        ChannelsMaskRemaining[0] &= ChannelsMask[0];
+        ChannelsMaskRemaining[1] &= ChannelsMask[1];
+        ChannelsMaskRemaining[2] &= ChannelsMask[2];
+        ChannelsMaskRemaining[3] &= ChannelsMask[3];
+        ChannelsMaskRemaining[4] = ChannelsMask[4];
+        ChannelsMaskRemaining[5] = ChannelsMask[5];
+    }
+
+    // Update status variables
+    *drOut = linkAdrParams.Datarate;
+    *txPowOut = linkAdrParams.TxPower;
+    *nbRepOut = linkAdrParams.NbRep;
+    *nbBytesParsed = bytesProcessed;
+
+    return status;
+}
+
+uint8_t RegionUS915HybridRxParamSetupReq( RxParamSetupReqParams_t* rxParamSetupReq )
+{
+    uint8_t status = 0x07;
+    uint32_t freq = rxParamSetupReq->Frequency;
+
+    // Verify radio frequency
+    if( ( Radio.CheckRfFrequency( freq ) == false ) ||
+        ( freq < US915_HYBRID_FIRST_RX1_CHANNEL ) ||
+        ( freq > US915_HYBRID_LAST_RX1_CHANNEL ) ||
+        ( ( ( freq - ( uint32_t ) US915_HYBRID_FIRST_RX1_CHANNEL ) % ( uint32_t ) US915_HYBRID_STEPWIDTH_RX1_CHANNEL ) != 0 ) )
+    {
+        status &= 0xFE; // Channel frequency KO
+    }
+
+    // Verify datarate
+    if( RegionCommonValueInRange( rxParamSetupReq->Datarate, US915_HYBRID_RX_MIN_DATARATE, US915_HYBRID_RX_MAX_DATARATE ) == false )
+    {
+        status &= 0xFD; // Datarate KO
+    }
+    if( ( RegionCommonValueInRange( rxParamSetupReq->Datarate, DR_5, DR_7 ) == true ) ||
+        ( rxParamSetupReq->Datarate > DR_13 ) )
+    {
+        status &= 0xFD; // Datarate KO
+    }
+
+    // Verify datarate offset
+    if( RegionCommonValueInRange( rxParamSetupReq->DrOffset, US915_HYBRID_MIN_RX1_DR_OFFSET, US915_HYBRID_MAX_RX1_DR_OFFSET ) == false )
+    {
+        status &= 0xFB; // Rx1DrOffset range KO
+    }
+
+    return status;
+}
+
+uint8_t RegionUS915HybridNewChannelReq( NewChannelReqParams_t* newChannelReq )
+{
+    // Datarate and frequency KO
+    return 0;
+}
+
+int8_t RegionUS915HybridTxParamSetupReq( TxParamSetupReqParams_t* txParamSetupReq )
+{
+    return -1;
+}
+
+uint8_t RegionUS915HybridDlChannelReq( DlChannelReqParams_t* dlChannelReq )
+{
+    return 0;
+}
+
+int8_t RegionUS915HybridAlternateDr( int8_t currentDr )
+{
+    static int8_t trialsCount = 0;
+
+    // Re-enable 500 kHz default channels
+    ReenableChannels( ChannelsMask[4], ChannelsMask );
+
+    if( ( trialsCount & 0x01 ) == 0x01 )
+    {
+        currentDr = DR_4;
+    }
+    else
+    {
+        currentDr = DR_0;
+    }
+    trialsCount++;
+    return currentDr;
+}
+
+void RegionUS915HybridCalcBackOff( CalcBackOffParams_t* calcBackOff )
+{
+    RegionCommonCalcBackOffParams_t calcBackOffParams;
+
+    calcBackOffParams.Channels = Channels;
+    calcBackOffParams.Bands = Bands;
+    calcBackOffParams.LastTxIsJoinRequest = calcBackOff->LastTxIsJoinRequest;
+    calcBackOffParams.Joined = calcBackOff->Joined;
+    calcBackOffParams.DutyCycleEnabled = calcBackOff->DutyCycleEnabled;
+    calcBackOffParams.Channel = calcBackOff->Channel;
+    calcBackOffParams.ElapsedTime = calcBackOff->ElapsedTime;
+    calcBackOffParams.TxTimeOnAir = calcBackOff->TxTimeOnAir;
+
+    RegionCommonCalcBackOff( &calcBackOffParams );
+}
+
+LoRaMacStatus_t RegionUS915HybridNextChannel( NextChanParams_t* nextChanParams, uint8_t* channel, TimerTime_t* time, TimerTime_t* aggregatedTimeOff )
+{
+    uint8_t nbEnabledChannels = 0;
+    uint8_t delayTx = 0;
+    uint8_t enabledChannels[US915_HYBRID_MAX_NB_CHANNELS] = { 0 };
+    TimerTime_t nextTxDelay = 0;
+
+    // Count 125kHz channels
+    if( RegionCommonCountChannels( ChannelsMaskRemaining, 0, 4 ) == 0 )
+    { // Reactivate default channels
+        RegionCommonChanMaskCopy( ChannelsMaskRemaining, ChannelsMask, 4  );
+    }
+    // Check other channels
+    if( nextChanParams->Datarate >= DR_4 )
+    {
+        if( ( ChannelsMaskRemaining[4] & 0x00FF ) == 0 )
+        {
+            ChannelsMaskRemaining[4] = ChannelsMask[4];
+        }
+    }
+
+    if( nextChanParams->AggrTimeOff <= TimerGetElapsedTime( nextChanParams->LastAggrTx ) )
+    {
+        // Reset Aggregated time off
+        *aggregatedTimeOff = 0;
+
+        // Update bands Time OFF
+        nextTxDelay = RegionCommonUpdateBandTimeOff( nextChanParams->Joined, nextChanParams->DutyCycleEnabled, Bands, US915_HYBRID_MAX_NB_BANDS );
+
+        // Search how many channels are enabled
+        nbEnabledChannels = CountNbOfEnabledChannels( nextChanParams->Datarate,
+                                                      ChannelsMaskRemaining, Channels,
+                                                      Bands, enabledChannels, &delayTx );
+    }
+    else
+    {
+        delayTx++;
+        nextTxDelay = nextChanParams->AggrTimeOff - TimerGetElapsedTime( nextChanParams->LastAggrTx );
+    }
+
+    if( nbEnabledChannels > 0 )
+    {
+        // We found a valid channel
+        *channel = enabledChannels[randr( 0, nbEnabledChannels - 1 )];
+        // Disable the channel in the mask
+        RegionCommonChanDisable( ChannelsMaskRemaining, *channel, US915_HYBRID_MAX_NB_CHANNELS - 8 );
+
+        *time = 0;
+        return LORAMAC_STATUS_OK;
+    }
+    else
+    {
+        if( delayTx > 0 )
+        {
+            // Delay transmission due to AggregatedTimeOff or to a band time off
+            *time = nextTxDelay;
+            return LORAMAC_STATUS_DUTYCYCLE_RESTRICTED;
+        }
+        // Datarate not supported by any channel
+        *time = 0;
+        return LORAMAC_STATUS_NO_CHANNEL_FOUND;
+    }
+}
+
+LoRaMacStatus_t RegionUS915HybridChannelAdd( ChannelAddParams_t* channelAdd )
+{
+    return LORAMAC_STATUS_PARAMETER_INVALID;
+}
+
+bool RegionUS915HybridChannelsRemove( ChannelRemoveParams_t* channelRemove  )
+{
+    return LORAMAC_STATUS_PARAMETER_INVALID;
+}
+
+void RegionUS915HybridSetContinuousWave( ContinuousWaveParams_t* continuousWave )
+{
+    int8_t txPowerLimited = LimitTxPower( continuousWave->TxPower, Bands[Channels[continuousWave->Channel].Band].TxMaxPower, continuousWave->Datarate, ChannelsMask );
+    int8_t phyTxPower = 0;
+    uint32_t frequency = Channels[continuousWave->Channel].Frequency;
+
+    // Calculate physical TX power
+    phyTxPower = RegionCommonComputeTxPower( txPowerLimited, US915_HYBRID_DEFAULT_MAX_ERP, 0 );
+
+    Radio.SetTxContinuousWave( frequency, phyTxPower, continuousWave->Timeout );
+}
+
+uint8_t RegionUS915HybridApplyDrOffset( uint8_t downlinkDwellTime, int8_t dr, int8_t drOffset )
+{
+    int8_t datarate = DatarateOffsetsUS915_HYBRID[dr][drOffset];
+
+    if( datarate < 0 )
+    {
+        datarate = DR_0;
+    }
+    return datarate;
+}
+
+void RegionUS915HybridRxBeaconSetup( RxBeaconSetup_t* rxBeaconSetup, uint8_t* outDr )
+{
+    RegionCommonRxBeaconSetupParams_t regionCommonRxBeaconSetup;
+
+    regionCommonRxBeaconSetup.Datarates = DataratesUS915_HYBRID;
+    regionCommonRxBeaconSetup.Frequency = rxBeaconSetup->Frequency;
+    regionCommonRxBeaconSetup.BeaconSize = US915_HYBRID_BEACON_SIZE;
+    regionCommonRxBeaconSetup.BeaconDatarate = US915_HYBRID_BEACON_CHANNEL_DR;
+    regionCommonRxBeaconSetup.BeaconChannelBW = US915_HYBRID_BEACON_CHANNEL_BW;
+    regionCommonRxBeaconSetup.RxTime = rxBeaconSetup->RxTime;
+    regionCommonRxBeaconSetup.SymbolTimeout = rxBeaconSetup->SymbolTimeout;
+
+    RegionCommonRxBeaconSetup( &regionCommonRxBeaconSetup );
+
+    // Store downlink datarate
+    *outDr = US915_HYBRID_BEACON_CHANNEL_DR;
+}